use crate::simulation::SimulationManager;
use std::sync::Arc;
use tauri::State;

#[tauri::command]
pub async fn handle_mouse_interaction(
    manager: State<'_, Arc<tokio::sync::Mutex<SimulationManager>>>,
    gpu_context: State<'_, Arc<tokio::sync::Mutex<crate::GpuContext>>>,
    x: f32,
    y: f32,
    mouse_button: u32, // 0 = left, 1 = middle, 2 = right
) -> Result<String, String> {
    let mut sim_manager = manager.lock().await;
    let gpu_ctx = gpu_context.lock().await;

    match sim_manager.handle_mouse_interaction(x, y, mouse_button, &gpu_ctx.queue) {
        Ok(_) => {
            tracing::debug!(
                "Mouse interaction handled at ({}, {}) with button {}",
                x,
                y,
                mouse_button
            );
            Ok("Mouse interaction handled successfully".to_string())
        }
        Err(e) => {
            tracing::error!("Failed to handle mouse interaction: {}", e);
            Err(format!("Failed to handle mouse interaction: {}", e))
        }
    }
}

#[tauri::command]
pub async fn handle_mouse_interaction_screen(
    manager: State<'_, Arc<tokio::sync::Mutex<SimulationManager>>>,
    gpu_context: State<'_, Arc<tokio::sync::Mutex<crate::GpuContext>>>,
    screen_x: f32,
    screen_y: f32,
    mouse_button: u32, // 0 = left, 1 = middle, 2 = right
) -> Result<String, String> {
<<<<<<< HEAD
    tracing::debug!(
=======
    tracing::trace!(
>>>>>>> 43480162
        "Mouse interaction: screen=({}, {}), button={}",
        screen_x,
        screen_y,
        mouse_button
    );

    let mut sim_manager = manager.lock().await;
    let gpu_ctx = gpu_context.lock().await;
    sim_manager
        .handle_mouse_interaction_screen_coords(screen_x, screen_y, mouse_button, &gpu_ctx.queue)
        .map_err(|e| e.to_string())?;
    Ok("Mouse interaction handled".to_string())
}

#[tauri::command]
pub async fn handle_mouse_release(
    manager: State<'_, Arc<tokio::sync::Mutex<SimulationManager>>>,
    gpu_context: State<'_, Arc<tokio::sync::Mutex<crate::GpuContext>>>,
    mouse_button: u32, // 0 = left, 1 = middle, 2 = right
) -> Result<String, String> {
    tracing::trace!("Mouse release: button={}", mouse_button);

    let mut sim_manager = manager.lock().await;
    let gpu_ctx = gpu_context.lock().await;
    sim_manager
        .handle_mouse_release(mouse_button, &gpu_ctx.queue)
        .map_err(|e| e.to_string())?;
    Ok("Mouse release handled".to_string())
}

#[tauri::command]
pub async fn update_cursor_position_screen(
    manager: State<'_, Arc<tokio::sync::Mutex<SimulationManager>>>,
    gpu_context: State<'_, Arc<tokio::sync::Mutex<crate::GpuContext>>>,
    screen_x: f32,
    screen_y: f32,
) -> Result<String, String> {
    let _sim_manager = manager.lock().await;
    let _gpu_ctx = gpu_context.lock().await;

    // This is a placeholder for future cursor position tracking
    // Currently, cursor position is handled through mouse interaction commands
    tracing::debug!("Cursor position updated to ({}, {})", screen_x, screen_y);
    Ok("Cursor position updated successfully".to_string())
}

#[tauri::command]
pub async fn seed_random_noise(
    manager: State<'_, Arc<tokio::sync::Mutex<SimulationManager>>>,
    gpu_context: State<'_, Arc<tokio::sync::Mutex<crate::GpuContext>>>,
) -> Result<String, String> {
    let mut sim_manager = manager.lock().await;
    let gpu_ctx = gpu_context.lock().await;

    match sim_manager.seed_random_noise(&gpu_ctx.device, &gpu_ctx.queue) {
        Ok(_) => {
            tracing::debug!("Random noise seeded successfully");
            Ok("Random noise seeded successfully".to_string())
        }
        Err(e) => {
            tracing::error!("Failed to seed random noise: {}", e);
            Err(format!("Failed to seed random noise: {}", e))
        }
    }
}

#[tauri::command]
pub async fn handle_mouse_release(
    manager: State<'_, Arc<tokio::sync::Mutex<SimulationManager>>>,
    gpu_context: State<'_, Arc<tokio::sync::Mutex<crate::GpuContext>>>,
) -> Result<String, String> {
    tracing::debug!("Mouse release event received");

    let mut sim_manager = manager.lock().await;
    let gpu_ctx = gpu_context.lock().await;

    match sim_manager.handle_mouse_release(&gpu_ctx.queue) {
        Ok(_) => {
            tracing::debug!("Mouse release handled successfully");
            Ok("Mouse release handled successfully".to_string())
        }
        Err(e) => {
            tracing::error!("Failed to handle mouse release: {}", e);
            Err(format!("Failed to handle mouse release: {}", e))
        }
    }
}<|MERGE_RESOLUTION|>--- conflicted
+++ resolved
@@ -38,11 +38,7 @@
     screen_y: f32,
     mouse_button: u32, // 0 = left, 1 = middle, 2 = right
 ) -> Result<String, String> {
-<<<<<<< HEAD
-    tracing::debug!(
-=======
     tracing::trace!(
->>>>>>> 43480162
         "Mouse interaction: screen=({}, {}), button={}",
         screen_x,
         screen_y,
@@ -107,26 +103,4 @@
             Err(format!("Failed to seed random noise: {}", e))
         }
     }
-}
-
-#[tauri::command]
-pub async fn handle_mouse_release(
-    manager: State<'_, Arc<tokio::sync::Mutex<SimulationManager>>>,
-    gpu_context: State<'_, Arc<tokio::sync::Mutex<crate::GpuContext>>>,
-) -> Result<String, String> {
-    tracing::debug!("Mouse release event received");
-
-    let mut sim_manager = manager.lock().await;
-    let gpu_ctx = gpu_context.lock().await;
-
-    match sim_manager.handle_mouse_release(&gpu_ctx.queue) {
-        Ok(_) => {
-            tracing::debug!("Mouse release handled successfully");
-            Ok("Mouse release handled successfully".to_string())
-        }
-        Err(e) => {
-            tracing::error!("Failed to handle mouse release: {}", e);
-            Err(format!("Failed to handle mouse release: {}", e))
-        }
-    }
 }