--- conflicted
+++ resolved
@@ -289,15 +289,11 @@
         Ok(())
     }
 
-<<<<<<< HEAD
-    fn handle_mouse_release(&mut self, _queue: &Arc<Queue>) -> SimulationResult<()> {
-=======
     fn handle_mouse_release(
         &mut self,
         _mouse_button: u32,
         _queue: &Arc<Queue>,
     ) -> SimulationResult<()> {
->>>>>>> 43480162
         // No mouse interaction for this simulation
         Ok(())
     }
