--- conflicted
+++ resolved
@@ -30,13 +30,8 @@
     tabindex="-1"
     on:keydown={(e) => e.key === 'Escape' && closeGradientEditor()}
   >
-<<<<<<< HEAD
-    <div class="dialog-content gradient-editor-content" role="document">
+    <div class="dialog-content gradient-editor-content" role="document" on:click|stopPropagation>
       <h3 id="gradient-editor-title">Color Scheme Editor</h3>
-=======
-    <div class="dialog-content gradient-editor-content" role="document" on:click|stopPropagation>
-      <h3 id="gradient-editor-title">Custom LUT Editor</h3>
->>>>>>> 43480162
 
       <!-- LUT Name Input -->
       <div class="control-group">
@@ -233,39 +228,39 @@
   function addGradientStop(position: number) {
     // Find the color at this position
     const color = getColorAtPosition(position);
-    
+
     // Set flag to prevent transition on new stops
     isAddingStop = true;
-    
+
     gradientStops = [...gradientStops, { position, color }];
     gradientStops.sort((a, b) => a.position - b.position);
-    
+
     // Reset flag after a short delay to allow rendering
     setTimeout(() => {
       isAddingStop = false;
     }, 50);
-    
+
     updateGradientPreview();
   }
 
   function removeGradientStop(index: number) {
     if (gradientStops.length <= 2) return;
-    
+
     // Set flag to prevent transition on stop removal
     isAddingStop = true;
-    
+
     gradientStops = gradientStops.filter((_, i) => i !== index);
     if (selectedStopIndex === index) {
       selectedStopIndex = -1;
     } else if (selectedStopIndex > index) {
       selectedStopIndex = selectedStopIndex - 1;
     }
-    
+
     // Reset flag after a short delay to allow rendering
     setTimeout(() => {
       isAddingStop = false;
     }, 50);
-    
+
     updateGradientPreview();
   }
 
@@ -445,17 +440,17 @@
         name: custom_lut_name,
         lutData: lutData,
       });
-      
+
       // Update current LUT to the newly saved one
       current_lut = custom_lut_name;
-      
+
       // Notify parent component about the LUT change
       dispatch('select', { name: custom_lut_name });
-      
+
       // Close the editor without restoring the original LUT
       show_gradient_editor = false;
       custom_lut_name = '';
-      
+
       // Refresh available LUTs to include the new one
       available_luts = await invoke('get_available_luts');
     } catch (e) {
