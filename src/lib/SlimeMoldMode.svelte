<<<<<<< HEAD
=======
<div class="simulation-container">
  <!-- Mouse interaction overlay -->
  <div
    class="mouse-overlay"
    on:mousedown={handleMouseEvent}
    on:mousemove={handleMouseEvent}
    on:mouseup={handleMouseEvent}
    on:mouseleave={handleMouseEvent}
    on:contextmenu={handleMouseEvent}
    on:wheel={handleMouseEvent}
    role="button"
    tabindex="0"
  ></div>

  <!-- Loading Screen -->
  {#if loading}
    <div class="loading-overlay">
      <div class="loading-content">
        <div class="loading-spinner"></div>
        <h2>Starting Simulation...</h2>
        <p>Initializing GPU resources and agents</p>
      </div>
    </div>
  {/if}

  <SimulationControlBar
    {running}
    {loading}
    {showUI}
    {currentFps}
    simulationName="Slime Mold"
    {controlsVisible}
    on:back={returnToMenu}
    on:toggleUI={toggleBackendGui}
    on:pause={stopSimulation}
    on:resume={resumeSimulation}
    on:userInteraction={handleUserInteraction}
  />

  <SimulationMenuContainer position={menuPosition} {showUI}>
    <form on:submit|preventDefault>
      <!-- 2. Preset Controls -->
      <fieldset>
        <legend>Presets</legend>
        <div class="control-group">
          <Selector
            options={available_presets}
            bind:value={current_preset}
            label="Current Preset"
            placeholder="Select preset..."
            on:change={({ detail }) => updatePreset(detail.value)}
          />
        </div>
        <div class="control-group preset-actions">
          <button type="button" on:click={() => (show_save_preset_dialog = true)}>
            💾 Save Current
          </button>
          <!-- TODO: Implement preset deletion -->
          <!-- <button 
            type="button"
            on:click={deletePreset}
          >
            🗑 Delete
          </button> -->
        </div>
        {#if show_save_preset_dialog}
          <SavePresetDialog
            bind:presetName={new_preset_name}
            on:save={({ detail }) => savePreset(detail.name)}
            on:close={() => (show_save_preset_dialog = false)}
          />
        {/if}
      </fieldset>

      <!-- Display Settings -->
      <fieldset>
        <legend>Display Settings</legend>
        <div class="control-group">
          <label for="lutSelector">Color Scheme</label>
          <LutSelector
            {available_luts}
            current_lut={lut_name}
            reversed={lut_reversed}
            on:select={({ detail }) => updateLutName(detail.name)}
            on:reverse={() => updateLutReversed()}
          />
        </div>
      </fieldset>

      <!-- Controls -->
      <fieldset>
        <legend>Controls</legend>
        <div class="interaction-controls-grid">
          <div class="interaction-help">
            <div class="control-group">
              <span>🖱️ Left click: Attract agents | Right click: Repel agents</span>
            </div>
            <div class="control-group">
              <button type="button" on:click={() => dispatch('navigate', 'how-to-play')}>
                📖 Camera Controls
              </button>
            </div>
          </div>
          <div class="cursor-settings">
            <div class="cursor-settings-header">
              <span>🎯 Cursor Settings</span>
            </div>
            <CursorConfig
              {cursorSize}
              {cursorStrength}
              sizeMin={10}
              sizeMax={500}
              sizeStep={5}
              strengthMin={0}
              strengthMax={50}
              strengthStep={0.5}
              sizePrecision={0}
              strengthPrecision={1}
              on:sizechange={(e) => updateCursorSize(e.detail)}
              on:strengthchange={(e) => updateCursorStrength(e.detail)}
            />
          </div>
        </div>
      </fieldset>

      <!-- Combined Settings -->
      <fieldset>
        <legend>Settings</legend>

        <!-- General Settings -->
        <div class="settings-section">
          <div class="control-group">
            <button
              type="button"
              on:click={async () => {
                try {
                  await invoke('randomize_settings');
                  await syncSettingsFromBackend(); // Sync UI with new random settings
                  console.log('Settings randomized successfully');
                } catch (e) {
                  console.error('Failed to randomize settings:', e);
                }
              }}>🎲 Randomize Settings</button
            >
            <button
              type="button"
              on:click={async () => {
                try {
                  await invoke('reset_trails');
                  console.log('Trails reset successfully');
                } catch (e) {
                  console.error('Failed to reset trails:', e);
                }
              }}>🧹 Clear Trails</button
            >
          </div>
          <div class="control-group">
            <label for="positionGenerator" class="visually-hidden">Agent Position Generator</label>
            <ButtonSelect
              bind:value={position_generator}
              options={[
                { value: 'Random', label: 'Random', buttonAction: 'randomize' },
                { value: 'Center', label: 'Center', buttonAction: 'randomize' },
                { value: 'UniformCircle', label: 'Uniform Circle', buttonAction: 'randomize' },
                { value: 'CenteredCircle', label: 'Centered Circle', buttonAction: 'randomize' },
                { value: 'Ring', label: 'Ring', buttonAction: 'randomize' },
                { value: 'Line', label: 'Line', buttonAction: 'randomize' },
                { value: 'Spiral', label: 'Spiral', buttonAction: 'randomize' },
              ]}
              buttonText="Reset Agents"
              placeholder="Select position generator..."
              on:change={async (e) => {
                try {
                  await invoke('update_simulation_setting', {
                    settingName: 'position_generator',
                    value: e.detail.value,
                  });
                  await syncSettingsFromBackend();
                } catch (err) {
                  console.error('Failed to update position generator:', err);
                }
              }}
              on:buttonclick={async () => {
                try {
                  await invoke('reset_agents');
                  await invoke('reset_trails'); // Also reset trails to make agent redistribution visible
                  console.log('Agents randomized via ButtonSelect');
                } catch (err) {
                  console.error('Failed to randomize agents:', err);
                }
              }}
            />
          </div>
        </div>

        <!-- Pheromone Settings -->
        <div class="settings-section">
          <h3 class="section-header">Pheromone</h3>
          <div class="settings-grid">
            <div class="setting-item">
              <span class="setting-label">Decay Rate:</span>
              <NumberDragBox
                bind:value={settings.pheromone_decay_rate}
                min={0}
                max={10000}
                step={1}
                precision={2}
                unit="%"
                on:change={async (e) => {
                  try {
                    await invoke('update_simulation_setting', {
                      settingName: 'pheromone_decay_rate',
                      value: e.detail,
                    });
                  } catch (err) {
                    console.error('Failed to update pheromone decay rate:', err);
                  }
                }}
              />
            </div>
            <div class="setting-item">
              <span class="setting-label">Deposition Rate:</span>
              <NumberDragBox
                bind:value={settings.pheromone_deposition_rate}
                min={0}
                max={100}
                step={1}
                precision={2}
                unit="%"
                on:change={async (e) => {
                  try {
                    await invoke('update_simulation_setting', {
                      settingName: 'pheromone_deposition_rate',
                      value: e.detail,
                    });
                  } catch (err) {
                    console.error('Failed to update pheromone deposition rate:', err);
                  }
                }}
              />
            </div>
            <div class="setting-item">
              <span class="setting-label">Diffusion Rate:</span>
              <NumberDragBox
                bind:value={settings.pheromone_diffusion_rate}
                min={0}
                max={100}
                step={1}
                precision={2}
                unit="%"
                on:change={async (e) => {
                  try {
                    await invoke('update_simulation_setting', {
                      settingName: 'pheromone_diffusion_rate',
                      value: e.detail,
                    });
                  } catch (err) {
                    console.error('Failed to update pheromone diffusion rate:', err);
                  }
                }}
              />
            </div>
          </div>
        </div>

        <!-- Agent Settings -->
        <div class="settings-section">
          <h3 class="section-header">Agent</h3>
          <div class="settings-grid">
            <div class="setting-item">
              <span class="setting-label">Agent Count (millions):</span>
              <AgentCountInput
                value={agent_count_millions}
                min={0}
                max={100}
                on:update={async (e) => {
                  try {
                    await updateAgentCount(e.detail);
                    console.log(`Agent count updated to ${e.detail} million`);
                  } catch (err) {
                    console.error('Failed to update agent count:', err);
                  }
                }}
              />
            </div>
            <div class="setting-item">
              <span class="setting-label">Min Speed:</span>
              <NumberDragBox
                bind:value={settings.agent_speed_min}
                min={0}
                max={500}
                step={10}
                precision={1}
                on:change={async (e) => {
                  try {
                    await invoke('update_simulation_setting', {
                      settingName: 'agent_speed_min',
                      value: e.detail,
                    });
                    await syncSettingsFromBackend();
                  } catch (err) {
                    console.error('Failed to update min speed:', err);
                  }
                }}
              />
            </div>
            <div class="setting-item">
              <span class="setting-label">Max Speed:</span>
              <NumberDragBox
                bind:value={settings.agent_speed_max}
                min={0}
                max={500}
                step={10}
                precision={1}
                on:change={async (e) => {
                  try {
                    await invoke('update_simulation_setting', {
                      settingName: 'agent_speed_max',
                      value: e.detail,
                    });
                    await syncSettingsFromBackend();
                  } catch (err) {
                    console.error('Failed to update max speed:', err);
                  }
                }}
              />
            </div>
            <div class="setting-item">
              <span class="setting-label">Turn Rate:</span>
              <NumberDragBox
                bind:value={settings.agent_turn_rate}
                min={0}
                max={360}
                step={1}
                precision={0}
                unit="°"
                on:change={async (e) => {
                  try {
                    await invoke('update_simulation_setting', {
                      settingName: 'agent_turn_rate',
                      value: (e.detail * Math.PI) / 180, // Convert degrees to radians
                    });
                    await syncSettingsFromBackend();
                  } catch (err) {
                    console.error('Failed to update turn rate:', err);
                  }
                }}
              />
            </div>
            <div class="setting-item">
              <span class="setting-label">Jitter:</span>
              <NumberDragBox
                bind:value={settings.agent_jitter}
                min={0}
                max={5}
                step={0.01}
                precision={2}
                on:change={async (e) => {
                  try {
                    await invoke('update_simulation_setting', {
                      settingName: 'agent_jitter',
                      value: e.detail,
                    });
                    await syncSettingsFromBackend();
                  } catch (err) {
                    console.error('Failed to update agent jitter:', err);
                  }
                }}
              />
            </div>
            <div class="setting-item">
              <span class="setting-label">Sensor Angle:</span>
              <NumberDragBox
                bind:value={settings.agent_sensor_angle}
                min={0}
                max={180}
                step={1}
                precision={0}
                unit="°"
                on:change={async (e) => {
                  try {
                    await invoke('update_simulation_setting', {
                      settingName: 'agent_sensor_angle',
                      value: (e.detail * Math.PI) / 180, // Convert degrees to radians
                    });
                    await syncSettingsFromBackend();
                  } catch (err) {
                    console.error('Failed to update sensor angle:', err);
                  }
                }}
              />
            </div>
            <div class="setting-item">
              <span class="setting-label">Sensor Distance:</span>
              <NumberDragBox
                bind:value={settings.agent_sensor_distance}
                min={0}
                max={500}
                step={1}
                precision={0}
                on:change={async (e) => {
                  try {
                    await invoke('update_simulation_setting', {
                      settingName: 'agent_sensor_distance',
                      value: e.detail,
                    });
                    await syncSettingsFromBackend();
                  } catch (err) {
                    console.error('Failed to update sensor distance:', err);
                  }
                }}
              />
            </div>
          </div>
        </div>

        <!-- Gradient Settings -->
        <div class="settings-section">
          <h3 class="section-header">Gradient</h3>
          <div class="settings-grid">
            <div class="setting-item">
              <span class="setting-label">Gradient Type:</span>
              <select
                id="gradientType"
                bind:value={settings.gradient_type}
                on:change={handleGradientType}
              >
                <option value="disabled">Disabled</option>
                <option value="radial">Radial</option>
                <option value="linear">Linear</option>
                <option value="spiral">Spiral</option>
              </select>
            </div>
            {#if settings.gradient_type !== 'disabled'}
              <div class="setting-item">
                <span class="setting-label">Center X:</span>
                <input
                  type="number"
                  id="gradientCenterX"
                  min="0"
                  max="100"
                  step="1"
                  bind:value={gradient_center_x_percent}
                  on:change={(e: Event) => {
                    const value = parseFloat((e.target as HTMLInputElement).value);
                    updateGradientCenterX(value);
                  }}
                />
              </div>
              <div class="setting-item">
                <span class="setting-label">Center Y:</span>
                <input
                  type="number"
                  id="gradientCenterY"
                  min="0"
                  max="100"
                  step="1"
                  bind:value={gradient_center_y_percent}
                  on:change={(e: Event) => {
                    const value = parseFloat((e.target as HTMLInputElement).value);
                    updateGradientCenterY(value);
                  }}
                />
              </div>
              <div class="setting-item">
                <span class="setting-label">Size:</span>
                <NumberDragBox
                  bind:value={settings.gradient_size}
                  min={0.1}
                  max={2}
                  step={0.01}
                  precision={2}
                  on:change={async (e) => {
                    try {
                      await invoke('update_simulation_setting', {
                        settingName: 'gradient_size',
                        value: e.detail,
                      });
                    } catch (err) {
                      console.error('Failed to update gradient size:', err);
                    }
                  }}
                />
              </div>
              <div class="setting-item">
                <span class="setting-label">Angle:</span>
                <NumberDragBox
                  bind:value={settings.gradient_angle}
                  min={0}
                  max={360}
                  step={1}
                  precision={0}
                  unit="°"
                  on:change={async (e) => {
                    try {
                      await invoke('update_simulation_setting', {
                        settingName: 'gradient_angle',
                        value: e.detail,
                      });
                    } catch (err) {
                      console.error('Failed to update gradient angle:', err);
                    }
                  }}
                />
              </div>
            {/if}
          </div>
        </div>
      </fieldset>
    </form>
  </SimulationMenuContainer>
</div>

>>>>>>> 43480162
<script lang="ts">
  import { createEventDispatcher, onMount, onDestroy } from 'svelte';
  import { invoke } from '@tauri-apps/api/core';
  import { listen } from '@tauri-apps/api/event';
  import NumberDragBox from './components/inputs/NumberDragBox.svelte';
  import AgentCountInput from './components/slime-mold/AgentCountInput.svelte';
  import LutSelector from './components/shared/LutSelector.svelte';
  import CursorConfig from './components/shared/CursorConfig.svelte';
  import ButtonSelect from './components/inputs/ButtonSelect.svelte';
  import SimulationLayout from './components/shared/SimulationLayout.svelte';
  import Selector from './components/inputs/Selector.svelte';
  import SavePresetDialog from './components/shared/SavePresetDialog.svelte';
  import './shared-theme.css';

  const dispatch = createEventDispatcher();

  export let menuPosition: string = 'middle';

  // Simulation state
  let settings = {
    // Pheromone Settings
    pheromone_decay_rate: 1.0,
    pheromone_deposition_rate: 0.5,
    pheromone_diffusion_rate: 0.5,
    decay_frequency: 1,
    diffusion_frequency: 1,

    // Agent Settings
    agent_speed_min: 100,
    agent_speed_max: 200,
    agent_turn_rate: 180, // degrees
    agent_jitter: 0.1,
    agent_sensor_angle: 45, // degrees
    agent_sensor_distance: 50,

    // Gradient Settings
    gradient_type: 'disabled',
    gradient_strength: 50,
    gradient_center_x: 0.5,
    gradient_center_y: 0.5,
    gradient_size: 1.0,
    gradient_angle: 0,
  };

  // State (not saved in presets)
  let position_generator = 'Random';

  // LUT state (runtime, not saved in presets)
  let lut_name = 'MATPLOTLIB_bone';
  let lut_reversed = true;

  // Agent count tracked separately (not part of preset settings)
  let currentAgentCount = 1_000_000;

  // Cursor interaction state (runtime, not saved in presets)
  let cursorSize = 100.0;
  let cursorStrength = 5.0;

  // Preset and LUT state
  let current_preset = '';
  let available_presets: string[] = [];
  let available_luts: string[] = [];

  // UI state
  let show_save_preset_dialog = false;
  let new_preset_name = '';

  // Simulation control state
  let running = false;
  let loading = false;
  let showUI = true;
  let currentFps = 0;
  let controlsVisible = true;

  // Auto-hide functionality for controls when UI is hidden
  let hideTimeout: number | null = null;

  // Cursor hiding functionality
  let cursorHidden = false;
  let cursorHideTimeout: number | null = null;

  // Event listeners
  let unlistenFps: (() => void) | null = null;

  // Camera controls
  let pressedKeys = new Set<string>();
  let animationFrameId: number | null = null;
  let isMousePressed = false;
  let currentMouseButton = 0;

  async function returnToMenu() {
    try {
      await invoke('destroy_simulation');
      dispatch('back');
    } catch (error) {
      console.error('Failed to return to menu:', error);
    }
  }

  async function toggleBackendGui() {
    try {
      await invoke('toggle_gui');
      
      // Get the current GUI state
      const visible = await invoke('get_gui_state') as boolean;
      showUI = visible;
      
      // Handle auto-hide when UI is hidden
      if (!showUI) {
        showControls();
        showCursor();
        startAutoHideTimer();
        startCursorHideTimer();
      } else {
        stopAutoHideTimer();
        stopCursorHideTimer();
        showCursor();
        controlsVisible = true;
      }
    } catch (error) {
      console.error('Failed to toggle GUI:', error);
    }
  }

  async function stopSimulation() {
    try {
      await invoke('pause_simulation');
      running = false;
    } catch (error) {
      console.error('Failed to stop simulation:', error);
    }
  }

  async function resumeSimulation() {
    try {
      await invoke('resume_simulation');
      running = true;
    } catch (error) {
      console.error('Failed to resume simulation:', error);
    }
  }

  // Auto-hide functionality
  function startAutoHideTimer() {
    stopAutoHideTimer();
    hideTimeout = window.setTimeout(() => {
      controlsVisible = false;
      // Also hide cursor when controls are hidden
      if (!showUI) {
        hideCursor();
      }
    }, 3000);
  }

  function stopAutoHideTimer() {
    if (hideTimeout) {
      clearTimeout(hideTimeout);
      hideTimeout = null;
    }
  }

  function showControls() {
    controlsVisible = true;
  }

  // Cursor hiding functionality
  function hideCursor() {
    if (!cursorHidden) {
      document.body.style.cursor = 'none';
      cursorHidden = true;
    }
  }

  function showCursor() {
    if (cursorHidden) {
      document.body.style.cursor = '';
      cursorHidden = false;
    }
  }

  function startCursorHideTimer() {
    stopCursorHideTimer();
    cursorHideTimeout = window.setTimeout(() => {
      if (!showUI && !controlsVisible) {
        hideCursor();
      }
    }, 2000); // Hide cursor 2 seconds after last interaction
  }

  function stopCursorHideTimer() {
    if (cursorHideTimeout) {
      clearTimeout(cursorHideTimeout);
      cursorHideTimeout = null;
    }
  }

  function handleUserInteraction() {
    if (!showUI && !controlsVisible) {
      showControls();
      showCursor();
      startAutoHideTimer();
    } else if (!showUI && controlsVisible) {
      showCursor();
      startAutoHideTimer();
      startCursorHideTimer();
    }
  }

  // Helper function to convert agent count to millions
  const toMillions = (count: number) => count / 1_000_000;
  const fromMillions = (millions: number) => millions * 1_000_000;

  // Computed values
  $: agent_count_millions = toMillions(currentAgentCount);
  $: gradient_center_x_percent = settings.gradient_center_x * 100;
  $: gradient_center_y_percent = settings.gradient_center_y * 100;

  // Two-way binding handlers
  async function updateAgentCount(value: number) {
    const newCount = fromMillions(value);
    console.log('Updating agent count: input =', value, 'millions, actual count =', newCount);
    try {
      await invoke('update_agent_count', { count: newCount });
      console.log('Backend update completed, syncing from backend...');
      // Sync the actual agent count from backend
      await syncAgentCountFromBackend();
      console.log('Sync completed, currentAgentCount is now:', currentAgentCount);
    } catch (e) {
      console.error('Failed to update agent count:', e);
    }
  }

  async function updateGradientCenterX(value: number) {
    settings.gradient_center_x = value / 100;
    try {
      await invoke('update_simulation_setting', {
        settingName: 'gradient_center_x',
        value: settings.gradient_center_x,
      });
    } catch (e) {
      console.error('Failed to update gradient center X:', e);
    }
  }

  async function updateGradientCenterY(value: number) {
    settings.gradient_center_y = value / 100;
    try {
      await invoke('update_simulation_setting', {
        settingName: 'gradient_center_y',
        value: settings.gradient_center_y,
      });
    } catch (e) {
      console.error('Failed to update gradient center Y:', e);
    }
  }

  async function updateLutReversed() {
    try {
      await invoke('toggle_lut_reversed');
      await syncSettingsFromBackend(); // Sync UI with backend
    } catch (e) {
      console.error('Failed to toggle LUT reversed:', e);
    }
  }

  // Cursor configuration handlers
  async function updateCursorSize(size: number) {
    cursorSize = size;
    try {
      await invoke('update_simulation_setting', { settingName: 'cursor_size', value: size });
    } catch (e) {
      console.error('Failed to update cursor size:', e);
    }
  }

  async function updateCursorStrength(strength: number) {
    cursorStrength = strength;
    try {
      await invoke('update_simulation_setting', {
        settingName: 'cursor_strength',
        value: strength,
      });
    } catch (e) {
      console.error('Failed to update cursor strength:', e);
    }
  }

  async function handleGradientType(e: Event) {
    const value = (e.target as HTMLSelectElement).value;
    settings.gradient_type = value;
    try {
      await invoke('update_simulation_setting', {
        settingName: 'gradient_type',
        value: settings.gradient_type,
      });
    } catch (err) {
      console.error('Failed to update gradient type:', err);
    }
  }

  async function updatePreset(value: string) {
    current_preset = value;
    try {
      await invoke('apply_preset', { presetName: value });
      await invoke('reset_trails'); // Clear all existing trails
      await syncSettingsFromBackend(); // Sync UI with new settings
      // Reset agents asynchronously to avoid blocking the UI
      invoke('reset_agents').catch((e) => console.error('Failed to reset agents:', e));
      console.log(`Applied preset: ${value}`);
    } catch (e) {
      console.error('Failed to apply preset:', e);
    }
  }

  async function savePreset(presetName?: string) {
    const nameToSave = presetName || new_preset_name;
    try {
      await invoke('save_preset', { presetName: nameToSave });
      show_save_preset_dialog = false;
      new_preset_name = '';
      // Refresh the available presets list
      await loadAvailablePresets();
    } catch (e) {
      console.error('Failed to save preset:', e);
    }
  }

<<<<<<< HEAD
=======


  let running = false;
  let loading = false;

  // FPS tracking (now received from backend)
  let currentFps = 0;

  // UI visibility toggle
  let showUI = true;

  // Auto-hide functionality for controls when UI is hidden
  let controlsVisible = true;
  let hideTimeout: number | null = null;

  // Cursor hiding functionality
  let cursorHidden = false;
  let cursorHideTimeout: number | null = null;

  async function startSimulation() {
    if (running || loading) return;

    loading = true;

    try {
      await invoke('start_slime_mold_simulation');
      loading = false;
      running = true;

      // Backend now handles the render loop, we just track state
      currentFps = 0;
    } catch (e) {
      console.error('Failed to start simulation:', e);
      loading = false;
      running = false;
    }
  }

  async function resumeSimulation() {
    if (running || loading) return;

    try {
      // Just restart the render loop without recreating the simulation
      await invoke('resume_simulation');
      running = true;
      currentFps = 0;
    } catch (e) {
      console.error('Failed to resume simulation:', e);
    }
  }

  async function stopSimulation() {
    running = false;

    try {
      // Just pause the render loop, don't destroy simulation
      await invoke('pause_simulation');

      // Reset FPS
      currentFps = 0;

      // Immediately render a frame to show the triangle instead of last simulation frame
      await invoke('render_frame');
    } catch (e) {
      console.error('Failed to stop simulation:', e);
    }
  }

  async function destroySimulation() {
    running = false;

    try {
      // Actually destroy the simulation completely
      await invoke('destroy_simulation');

      // Reset FPS
      currentFps = 0;

      // Render a frame to show the triangle
      await invoke('render_frame');
    } catch (e) {
      console.error('Failed to destroy simulation:', e);
    }
  }

  async function returnToMenu() {
    await destroySimulation();
    dispatch('back');
  }

>>>>>>> 43480162
  // Load available presets from backend
  async function loadAvailablePresets() {
    try {
      available_presets = await invoke('get_presets_for_simulation_type', {
        simulationType: 'slime_mold',
      });
      console.log('Available presets loaded:', available_presets);
      if (available_presets.length > 0 && !current_preset) {
        current_preset = available_presets[0];
        console.log('Set initial preset to:', current_preset);
      }
    } catch (e) {
      console.error('Failed to load available presets:', e);
    }
  }

  // Load available LUTs from backend
  async function loadAvailableLuts() {
    try {
      available_luts = await invoke('get_available_luts');
      console.log('Available LUTs loaded:', available_luts.length);
    } catch (e) {
      console.error('Failed to load available LUTs:', e);
    }
  }

  // Sync settings from backend to frontend
  async function syncSettingsFromBackend() {
    try {
      const currentSettings = (await invoke('get_current_settings')) as any;
      const currentState = (await invoke('get_current_state')) as {
        current_lut_name: string;
        lut_reversed: boolean;
      } | null;

      console.log('Syncing settings from backend:', { currentSettings, currentState });

      if (currentSettings) {
        // Handle gradient type conversion from enum to lowercase string
        if (currentSettings.gradient_type) {
          currentSettings.gradient_type = currentSettings.gradient_type.toLowerCase();
        }

        // Convert radians to degrees for frontend display
        if (currentSettings.agent_turn_rate !== undefined) {
          currentSettings.agent_turn_rate = (currentSettings.agent_turn_rate * 180) / Math.PI;
        }
        if (currentSettings.agent_sensor_angle !== undefined) {
          currentSettings.agent_sensor_angle = (currentSettings.agent_sensor_angle * 180) / Math.PI;
        }

        // Update the settings object with current backend values
        settings = {
          ...settings,
          ...currentSettings,
        };

        // Update computed values
        gradient_center_x_percent = settings.gradient_center_x * 100;
        gradient_center_y_percent = settings.gradient_center_y * 100;

        console.log('Settings synced from backend:', settings);
      }

      if (currentState) {
        // Update LUT-related settings from state
        lut_name = currentState.current_lut_name;
        lut_reversed = currentState.lut_reversed;

        // Update cursor configuration from state
        if ((currentState as any).cursor_size !== undefined) {
          cursorSize = (currentState as any).cursor_size;
        }
        if ((currentState as any).cursor_strength !== undefined) {
          cursorStrength = (currentState as any).cursor_strength;
        }

        // Update position generator from state
        if ((currentState as any).position_generator !== undefined) {
          position_generator = (currentState as any).position_generator;
        }

        console.log('State synced from backend:', {
          lut_name: lut_name,
          lut_reversed: lut_reversed,
          cursor_size: cursorSize,
          cursor_strength: cursorStrength,
          position_generator: position_generator,
        });
      }
    } catch (e) {
      console.error('Failed to sync settings from backend:', e);
    }
  }

  // Sync agent count separately from settings
  async function syncAgentCountFromBackend() {
    try {
      const agentCount = await invoke('get_current_agent_count');
      console.log('Backend returned agent count:', agentCount);
      if (agentCount !== null && agentCount !== undefined) {
        console.log('Updating currentAgentCount from', currentAgentCount, 'to', agentCount);
        currentAgentCount = agentCount as number;
      }
    } catch (e) {
      console.error('Failed to sync agent count from backend:', e);
    }
  }

  async function startSimulation() {
    if (running || loading) return;

    loading = true;

    try {
      await invoke('start_slime_mold_simulation');
      loading = false;
      running = true;

      // Backend now handles the render loop, we just track state
      currentFps = 0;
    } catch (e) {
      console.error('Failed to start simulation:', e);
      loading = false;
      running = false;
    }
  }





  onMount(async () => {
    // Set up event listeners BEFORE starting simulation to avoid race conditions

    // Set up keyboard listeners for camera control
    document.addEventListener('keydown', handleKeyDown);
    document.addEventListener('keyup', handleKeyUp);

    // Start camera update loop immediately so camera controls work even when paused
    if (animationFrameId === null) {
      animationFrameId = requestAnimationFrame(updateCamera);
    }

    // Add event listeners for auto-hide functionality
    const events = ['mousedown', 'mousemove', 'keydown', 'wheel', 'touchstart'];
    events.forEach((event) => {
      window.addEventListener(event, handleUserInteraction, { passive: true });
    });

    // Start the simulation first
    await startSimulation();

    // Load available presets and LUTs
    await loadAvailablePresets();
    await loadAvailableLuts();

    // Sync settings from backend
    await syncSettingsFromBackend();
    await syncAgentCountFromBackend();

    // Listen for FPS updates
    unlistenFps = await listen('fps-update', (event: any) => {
      currentFps = event.payload;
    });
  });

  onDestroy(async () => {
    // Clean up the simulation
    try {
      await invoke('destroy_simulation');
    } catch (error) {
      console.error('Failed to destroy simulation on component destroy:', error);
    }

    if (unlistenFps) {
      unlistenFps();
    }

    // Remove keyboard event listeners
    document.removeEventListener('keydown', handleKeyDown);
    document.removeEventListener('keyup', handleKeyUp);

    // Remove auto-hide event listeners
    const events = ['mousedown', 'mousemove', 'keydown', 'wheel', 'touchstart'];
    events.forEach((event) => {
      window.removeEventListener(event, handleUserInteraction);
    });

    // Stop auto-hide timer
    stopAutoHideTimer();

    // Stop cursor hide timer and restore cursor
    stopCursorHideTimer();
    showCursor();

    // Stop camera update loop
    if (animationFrameId !== null) {
      cancelAnimationFrame(animationFrameId);
      animationFrameId = null;
    }
  });

  async function updateLutName(value: string) {
    try {
      await invoke('apply_lut_by_name', { lutName: value });
      await syncSettingsFromBackend(); // Sync UI with backend state
    } catch (e) {
      console.error('Failed to update LUT name:', e);
    }
  }

  // Camera control functions
  function handleKeyDown(event: KeyboardEvent) {
    // Check if user is focused on a form element - if so, don't process camera controls
    const activeElement = document.activeElement;
    if (activeElement && (
      activeElement.tagName === 'INPUT' ||
      activeElement.tagName === 'TEXTAREA' ||
      activeElement.tagName === 'SELECT' ||
      (activeElement as HTMLElement).contentEditable === 'true'
    )) {
      return; // Let the form element handle the keyboard input
    }

<<<<<<< HEAD
    if (event.key === '/') {
      event.preventDefault();
      toggleBackendGui();
      return;
=======
  // Keyboard event handler
  function handleKeydown(event: KeyboardEvent) {
    // Check if the focused element is an input field
    const activeElement = document.activeElement;
    const isInputFocused = activeElement && (
      activeElement.tagName === 'INPUT' ||
      activeElement.tagName === 'TEXTAREA' ||
      activeElement.tagName === 'SELECT' ||
      (activeElement as HTMLElement).contentEditable === 'true'
    );

    if (event.key === '/') {
      event.preventDefault();
      toggleBackendGui();
    } else if (event.key === 'r' || event.key === 'R') {
      event.preventDefault();
      randomizeSimulation();
    } else {
      // Camera controls - don't handle when an input is focused
      const cameraKeys = [
        'w',
        'a',
        's',
        'd',
        'arrowup',
        'arrowdown',
        'arrowleft',
        'arrowright',
        'q',
        'e',
        'c',
      ];
      if (cameraKeys.includes(event.key.toLowerCase()) && !isInputFocused) {
        event.preventDefault();
        pressedKeys.add(event.key.toLowerCase());
      }
>>>>>>> 43480162
    }

    // Handle camera controls - allow camera controls even when simulation is paused
    const cameraKeys = [
      'w',
      'a',
      's',
      'd',
      'arrowup',
      'arrowdown',
      'arrowleft',
      'arrowright',
      'q',
      'e',
      'c',
    ];
    if (cameraKeys.includes(event.key.toLowerCase())) {
      event.preventDefault();
      pressedKeys.add(event.key.toLowerCase());
    }
  }

  function handleKeyUp(event: KeyboardEvent) {
    const cameraKeys = [
      'w',
      'a',
      's',
      'd',
      'arrowup',
      'arrowdown',
      'arrowleft',
      'arrowright',
      'q',
      'e',
      'c',
    ];
    if (cameraKeys.includes(event.key.toLowerCase())) {
      pressedKeys.delete(event.key.toLowerCase());
    }
  }

  async function panCamera(deltaX: number, deltaY: number) {
    try {
      await invoke('pan_camera', { deltaX, deltaY });
    } catch (e) {
      console.error('Failed to pan camera:', e);
    }
  }

  async function zoomCamera(delta: number) {
    try {
      await invoke('zoom_camera', { delta });
    } catch (e) {
      console.error('Failed to zoom camera:', e);
    }
  }

  async function resetCamera() {
    try {
      await invoke('reset_camera');
    } catch (e) {
      console.error('Failed to reset camera:', e);
    }
  }

  // Camera update loop for smooth movement - runs continuously even when paused
  function updateCamera() {
    // Allow camera movement even when simulation is paused
    const panAmount = 0.1;
    let moved = false;
    let deltaX = 0;
    let deltaY = 0;

    if (pressedKeys.has('w') || pressedKeys.has('arrowup')) {
      deltaY += panAmount;
      moved = true;
    }
    if (pressedKeys.has('s') || pressedKeys.has('arrowdown')) {
      deltaY -= panAmount;
      moved = true;
    }
    if (pressedKeys.has('a') || pressedKeys.has('arrowleft')) {
      deltaX -= panAmount;
      moved = true;
    }
    if (pressedKeys.has('d') || pressedKeys.has('arrowright')) {
      deltaX += panAmount;
      moved = true;
    }

    // Apply combined movement if any keys are pressed
    if (moved) {
      panCamera(deltaX, deltaY);
    }

    if (pressedKeys.has('q')) {
<<<<<<< HEAD
      zoomCamera(-0.05);
      moved = true;
    }
    if (pressedKeys.has('e')) {
      zoomCamera(0.05);
      moved = true;
    }
    if (pressedKeys.has('c')) {
      resetCamera();
      moved = true;
    }
=======
      zoomCamera(-0.2);
    }
    if (pressedKeys.has('e')) {
      zoomCamera(0.2);
    }
    if (pressedKeys.has('c') || pressedKeys.has('C')) {
      resetCamera();
    }

    animationFrameId = requestAnimationFrame(updateCamera);
  }

  // Mouse event handler for camera controls and UI interaction
  let isMousePressed = false;
  let currentMouseButton = 0;

  async function handleMouseEvent(event: MouseEvent | WheelEvent) {
    const isWheelEvent = event instanceof WheelEvent;
    const isMouseEvent = event instanceof MouseEvent;

    // Prevent default for all events
    event.preventDefault();

    // Get cursor position
    const cursorX = event.clientX;
    const cursorY = event.clientY;

    // Convert CSS pixels to physical pixels for backend
    const devicePixelRatio = window.devicePixelRatio || 1;
    const physicalCursorX = cursorX * devicePixelRatio;
    const physicalCursorY = cursorY * devicePixelRatio;

    // Handle wheel events (zoom) - allow even when paused
    if (isWheelEvent) {
      const wheelEvent = event as WheelEvent;

      // Normalize wheel delta for smoother zooming
      const normalizedDelta = wheelEvent.deltaY * 0.01;

      // Zoom towards cursor position
      await zoomCameraToCursor(normalizedDelta, physicalCursorX, physicalCursorY);
    }

    // Handle mouse events (currently just for camera, could be extended for slime mold interaction)
    if (isMouseEvent) {
      const mouseEvent = event as MouseEvent;

      // Handle mouse down (start of drag) - could be used for slime mold interaction
      if (mouseEvent.type === 'mousedown') {
        isMousePressed = true;
        currentMouseButton = mouseEvent.button;
        try {
          await invoke('handle_mouse_interaction_screen', {
            screenX: physicalCursorX,
            screenY: physicalCursorY,
            mouseButton: mouseEvent.button,
          });
        } catch (e) {
          console.error('Failed to handle mouse interaction:', e);
        }
      } else if (mouseEvent.type === 'mousemove' && isMousePressed) {
        try {
          await invoke('handle_mouse_interaction_screen', {
            screenX: physicalCursorX,
            screenY: physicalCursorY,
            mouseButton: currentMouseButton,
          });
        } catch (e) {
          // Don't spam errors
        }
      } else if (mouseEvent.type === 'mouseup') {
        isMousePressed = false;
        try {
          await invoke('handle_mouse_release', {
            mouseButton: currentMouseButton,
          });
        } catch (e) {
          // Don't spam errors
        }
      } else if (mouseEvent.type === 'mouseleave') {
        isMousePressed = false;
      } else if (mouseEvent.type === 'contextmenu') {
        // Prevent right-click menu
        event.preventDefault();
      }
    }
  }

  onMount(async () => {
    // Load presets and LUTs first
    await loadAvailablePresets();
    await loadAvailableLuts();

    // Add keyboard event listener
    window.addEventListener('keydown', handleKeydown);
    window.addEventListener('keyup', handleKeyup);

    // Add event listeners for auto-hide functionality
    const events = ['mousedown', 'mousemove', 'keydown', 'wheel', 'touchstart'];
    events.forEach((event) => {
      window.addEventListener(event, handleUserInteraction, { passive: true });
    });

    // Start camera update loop
    animationFrameId = requestAnimationFrame(updateCamera);

    // Listen for simulation initialization event
    simulationInitializedUnlisten = await listen('simulation-initialized', async () => {
      console.log('Simulation initialized, syncing settings and agent count...');
      await syncSettingsFromBackend();
      await syncAgentCountFromBackend();

      // Apply the initial preset after simulation is initialized
      if (available_presets.length > 0 && current_preset) {
        try {
          await invoke('apply_preset', { presetName: current_preset });
          await syncSettingsFromBackend(); // Sync UI with preset settings
          console.log(`Applied initial preset: ${current_preset}`);
        } catch (e) {
          console.error('Failed to apply initial preset:', e);
        }
      }
    });
>>>>>>> 43480162

    // Always schedule the next frame to keep the loop running
    animationFrameId = requestAnimationFrame(updateCamera);
  }

  async function handleMouseEvent(e: CustomEvent) {
    const event = e.detail as MouseEvent | WheelEvent;
    if (event.type === 'wheel') {
      const wheelEvent = event as WheelEvent;
      wheelEvent.preventDefault();

      const zoomDelta = -wheelEvent.deltaY * 0.001;

      try {
        await invoke('zoom_camera_to_cursor', {
          delta: zoomDelta,
          cursorX: wheelEvent.clientX,
          cursorY: wheelEvent.clientY,
        });
      } catch (e) {
        console.error('Failed to zoom camera to cursor:', e);
      }
    } else if (event.type === 'mousedown') {
      const mouseEvent = event as MouseEvent;
      mouseEvent.preventDefault();

      isMousePressed = true;
      currentMouseButton = mouseEvent.button;

      // Convert screen coordinates to world coordinates
      const devicePixelRatio = window.devicePixelRatio || 1;
      const physicalCursorX = mouseEvent.clientX * devicePixelRatio;
      const physicalCursorY = mouseEvent.clientY * devicePixelRatio;

      console.log(
        `Mouse interaction at screen coords: (${physicalCursorX}, ${physicalCursorY}), raw: (${mouseEvent.clientX}, ${mouseEvent.clientY})`
      );

      try {
        await invoke('handle_mouse_interaction_screen', {
          screenX: physicalCursorX,
          screenY: physicalCursorY,
          mouseButton: mouseEvent.button,
        });
      } catch (e) {
        console.error('Failed to handle mouse interaction:', e);
      }
    } else if (event.type === 'mousemove') {
      if (isMousePressed) {
        const mouseEvent = event as MouseEvent;
        mouseEvent.preventDefault();

        // Convert screen coordinates to world coordinates
        const devicePixelRatio = window.devicePixelRatio || 1;
        const physicalCursorX = mouseEvent.clientX * devicePixelRatio;
        const physicalCursorY = mouseEvent.clientY * devicePixelRatio;

        // Use the same button state as when mouse was first pressed
        try {
          await invoke('handle_mouse_interaction_screen', {
            screenX: physicalCursorX,
            screenY: physicalCursorY,
            mouseButton: currentMouseButton,
          });
        } catch (e) {
          console.error('Failed to handle mouse interaction:', e);
        }
      }
    } else if (event.type === 'mouseup') {
      isMousePressed = false;

      // Stop cursor interaction when mouse is released
      try {
        await invoke('handle_mouse_release');
      } catch (e) {
        console.error('Failed to stop mouse interaction:', e);
      }
    }
  }
</script>

<style>
  /* SlimeMold specific styles */

<<<<<<< HEAD
  /* Custom dialog styling */
  .save-preset-dialog {
    position: fixed;
    top: 0;
    left: 0;
    right: 0;
    bottom: 0;
    background: transparent;
    display: flex;
    align-items: center;
    justify-content: center;
  }

  .dialog-content {
    background: white;
    padding: 1rem;
    border-radius: 4px;
    min-width: 300px;
  }

  .dialog-actions {
    display: flex;
    gap: 0.5rem;
    justify-content: flex-end;
    margin-top: 1rem;
  }

  fieldset {
    border: 1px solid #ccc;
    border-radius: 4px;
    padding: 1rem;
    margin-bottom: 1rem;
  }

  legend {
    font-weight: bold;
    padding: 0 0.5rem;
  }

  .control-group {
    margin-bottom: 1rem;
  }

  label {
    display: block;
    margin-bottom: 0.5rem;
  }

  input[type='number'],
  select {
    width: 100%;
    padding: 0.5rem;
    border: 1px solid #ccc;
    border-radius: 4px;
  }

  .preset-actions {
    display: flex;
    gap: 0.5rem;
    margin-top: 1rem;
  }

  .interaction-controls-grid {
    display: grid;
    grid-template-columns: 1fr 1fr;
    gap: 1rem;
    align-items: start;
  }

  .interaction-help {
    display: flex;
    flex-direction: column;
    gap: 0.5rem;
  }

  .cursor-settings {
    display: flex;
    flex-direction: column;
    gap: 0.5rem;
  }

  .cursor-settings-header {
    font-size: 0.9rem;
    font-weight: 500;
    color: rgba(255, 255, 255, 0.8);
    padding: 0.25rem 0;
  }

  /* Mobile responsive design */
  @media (max-width: 768px) {
    .interaction-controls-grid {
      grid-template-columns: 1fr;
      gap: 0.75rem;
    }

    .interaction-help {
      gap: 0.4rem;
    }

    .cursor-settings {
      gap: 0.4rem;
    }

    .cursor-settings-header {
      font-size: 0.85rem;
    }
  }



  /* Key/Value pair settings layout */
  .settings-grid {
    display: grid;
    grid-template-columns: 200px 120px;
    gap: 0.25rem 0.5rem;
    justify-content: center;
  }

  .setting-item {
    display: contents;
  }

  .setting-label {
    font-weight: 500;
    color: rgba(255, 255, 255, 0.9);
    padding: 0.5rem 0;
    border-bottom: 1px solid rgba(255, 255, 255, 0.1);
  }

  .setting-item:last-child .setting-label {
    border-bottom: none;
  }

  .setting-item select,
  .setting-item input[type='number'] {
    background: rgba(255, 255, 255, 0.1);
    border: 1px solid rgba(255, 255, 255, 0.2);
    border-radius: 4px;
    color: rgba(255, 255, 255, 0.9);
    padding: 0.25rem 0.5rem;
    font-family: inherit;
    font-size: 0.875rem;
    width: 100%;
  }

  .visually-hidden {
    position: absolute;
    width: 1px;
    height: 1px;
    margin: -1px;
    border: 0;
    padding: 0;
    white-space: nowrap;
    clip-path: inset(100%);
    clip: rect(0 0 0 0);
  }

  /* Settings section styling */
  .settings-section {
    margin-bottom: 1.5rem;
  }

  .settings-section:last-child {
    margin-bottom: 0;
  }

  .section-header {
    font-size: 1rem;
    font-weight: 600;
    color: rgba(255, 255, 255, 0.9);
    margin: 0 0 0.75rem 0;
    padding: 0.25rem 0;
    border-bottom: 1px solid rgba(255, 255, 255, 0.2);
  }
</style>

<SimulationLayout
  simulationName="Slime Mold"
  running={running}
  loading={loading}
  {showUI}
  currentFps={currentFps}
  {controlsVisible}
  {menuPosition}
  on:back={returnToMenu}
  on:toggleUI={toggleBackendGui}
  on:pause={stopSimulation}
  on:resume={resumeSimulation}
  on:userInteraction={handleUserInteraction}
  on:mouseEvent={handleMouseEvent}
>

  <form on:submit|preventDefault>
    <!-- Preset Controls -->
    <fieldset>
      <legend>Presets</legend>
      <div class="control-group">
        <Selector
          options={available_presets}
          bind:value={current_preset}
          label="Current Preset"
          placeholder="Select preset..."
          on:change={({ detail }) => updatePreset(detail.value)}
        />
      </div>
      <div class="control-group preset-actions">
        <button type="button" on:click={() => (show_save_preset_dialog = true)}>
          💾 Save Current
        </button>
      </div>
      {#if show_save_preset_dialog}
        <div class="save-preset-dialog">
          <div class="dialog-content">
            <h3>Save Preset</h3>
            <div class="control-group">
              <label for="newPresetName">Preset Name</label>
              <input type="text" id="newPresetName" bind:value={new_preset_name} />
            </div>
            <div class="dialog-actions">
              <button type="button" on:click={savePreset}> Save </button>
              <button
                type="button"
                on:click={() => {
                  show_save_preset_dialog = false;
                  new_preset_name = '';
                }}
              >
                Cancel
              </button>
            </div>
          </div>
        </div>
      {/if}
    </fieldset>

    <!-- Display Settings -->
    <fieldset>
      <legend>Display Settings</legend>
      <div class="control-group">
        <label for="lutSelector">Color Scheme</label>
        <LutSelector
          bind:available_luts
          current_lut={lut_name}
          reversed={lut_reversed}
          on:select={({ detail }) => updateLutName(detail.name)}
          on:reverse={() => updateLutReversed()}
        />
      </div>
    </fieldset>

    <!-- Controls -->
    <fieldset>
      <legend>Controls</legend>
      <div class="interaction-controls-grid">
        <div class="interaction-help">
          <div class="control-group">
            <span>🖱️ Left click: Attract agents | Right click: Repel agents</span>
          </div>
          <div class="control-group">
            <button type="button" on:click={() => dispatch('navigate', 'how-to-play')}>
              📖 Camera Controls
            </button>
          </div>
          <div class="control-group">
            <span>Camera controls not working? Click the control bar at the top of the screen.</span>
          </div>
        </div>
        <div class="cursor-settings">
          <div class="cursor-settings-header">
            <span>🎯 Cursor Settings</span>
          </div>
          <CursorConfig
            {cursorSize}
            {cursorStrength}
            sizeMin={10}
            sizeMax={500}
            sizeStep={5}
            strengthMin={0}
            strengthMax={50}
            strengthStep={0.5}
            sizePrecision={0}
            strengthPrecision={1}
            on:sizechange={(e) => updateCursorSize(e.detail)}
            on:strengthchange={(e) => updateCursorStrength(e.detail)}
          />
        </div>
      </div>
    </fieldset>

    <!-- Combined Settings -->
    <fieldset>
      <legend>Settings</legend>

      <!-- General Settings -->
      <div class="settings-section">
        <div class="control-group">
          <button
            type="button"
            on:click={async () => {
              try {
                await invoke('randomize_settings');
                await syncSettingsFromBackend();
                console.log('Settings randomized successfully');
              } catch (e) {
                console.error('Failed to randomize settings:', e);
              }
            }}>🎲 Randomize Settings</button
          >
          <button
            type="button"
            on:click={async () => {
              try {
                await invoke('reset_trails');
                console.log('Trails reset successfully');
              } catch (e) {
                console.error('Failed to reset trails:', e);
              }
            }}>🧹 Clear Trails</button
          >
        </div>
        <div class="control-group">
          <label for="positionGenerator" class="visually-hidden">Agent Position Generator</label>
          <ButtonSelect
            bind:value={position_generator}
            options={[
              { value: 'Random', label: 'Random', buttonAction: 'randomize' },
              { value: 'Center', label: 'Center', buttonAction: 'randomize' },
              { value: 'UniformCircle', label: 'Uniform Circle', buttonAction: 'randomize' },
              { value: 'CenteredCircle', label: 'Centered Circle', buttonAction: 'randomize' },
              { value: 'Ring', label: 'Ring', buttonAction: 'randomize' },
              { value: 'Line', label: 'Line', buttonAction: 'randomize' },
              { value: 'Spiral', label: 'Spiral', buttonAction: 'randomize' },
            ]}
            buttonText="Reset Agents"
            placeholder="Select position generator..."
            on:change={async (e) => {
              try {
                await invoke('update_simulation_setting', {
                  settingName: 'position_generator',
                  value: e.detail.value,
                });
                await syncSettingsFromBackend();
              } catch (err) {
                console.error('Failed to update position generator:', err);
              }
            }}
            on:buttonclick={async () => {
              try {
                await invoke('reset_agents');
                await invoke('reset_trails');
                console.log('Agents randomized via ButtonSelect');
              } catch (err) {
                console.error('Failed to randomize agents:', err);
              }
            }}
          />
        </div>
      </div>

      <!-- Pheromone Settings -->
      <div class="settings-section">
        <h3 class="section-header">Pheromone</h3>
        <div class="settings-grid">
          <div class="setting-item">
            <span class="setting-label">Decay Rate:</span>
            <NumberDragBox
              bind:value={settings.pheromone_decay_rate}
              min={0}
              max={10000}
              step={1}
              precision={2}
              unit="%"
              on:change={async (e) => {
                try {
                  await invoke('update_simulation_setting', {
                    settingName: 'pheromone_decay_rate',
                    value: e.detail,
                  });
                } catch (err) {
                  console.error('Failed to update pheromone decay rate:', err);
                }
              }}
            />
          </div>
          <div class="setting-item">
            <span class="setting-label">Deposition Rate:</span>
            <NumberDragBox
              bind:value={settings.pheromone_deposition_rate}
              min={0}
              max={100}
              step={1}
              precision={2}
              unit="%"
              on:change={async (e) => {
                try {
                  await invoke('update_simulation_setting', {
                    settingName: 'pheromone_deposition_rate',
                    value: e.detail,
                  });
                } catch (err) {
                  console.error('Failed to update pheromone deposition rate:', err);
                }
              }}
            />
          </div>
          <div class="setting-item">
            <span class="setting-label">Diffusion Rate:</span>
            <NumberDragBox
              bind:value={settings.pheromone_diffusion_rate}
              min={0}
              max={100}
              step={1}
              precision={2}
              unit="%"
              on:change={async (e) => {
                try {
                  await invoke('update_simulation_setting', {
                    settingName: 'pheromone_diffusion_rate',
                    value: e.detail,
                  });
                } catch (err) {
                  console.error('Failed to update pheromone diffusion rate:', err);
                }
              }}
            />
          </div>
        </div>
      </div>

      <!-- Agent Settings -->
      <div class="settings-section">
        <h3 class="section-header">Agent</h3>
        <div class="settings-grid">
          <div class="setting-item">
            <span class="setting-label">Agent Count (millions):</span>
            <AgentCountInput
              value={agent_count_millions}
              min={0}
              max={100}
              on:update={async (e) => {
                try {
                  await updateAgentCount(e.detail);
                  console.log(`Agent count updated to ${e.detail} million`);
                } catch (err) {
                  console.error('Failed to update agent count:', err);
                }
              }}
            />
          </div>
          <div class="setting-item">
            <span class="setting-label">Min Speed:</span>
            <NumberDragBox
              bind:value={settings.agent_speed_min}
              min={0}
              max={500}
              step={10}
              precision={1}
              on:change={async (e) => {
                try {
                  await invoke('update_simulation_setting', {
                    settingName: 'agent_speed_min',
                    value: e.detail,
                  });
                  await syncSettingsFromBackend();
                } catch (err) {
                  console.error('Failed to update min speed:', err);
                }
              }}
            />
          </div>
          <div class="setting-item">
            <span class="setting-label">Max Speed:</span>
            <NumberDragBox
              bind:value={settings.agent_speed_max}
              min={0}
              max={500}
              step={10}
              precision={1}
              on:change={async (e) => {
                try {
                  await invoke('update_simulation_setting', {
                    settingName: 'agent_speed_max',
                    value: e.detail,
                  });
                  await syncSettingsFromBackend();
                } catch (err) {
                  console.error('Failed to update max speed:', err);
                }
              }}
            />
          </div>
          <div class="setting-item">
            <span class="setting-label">Turn Rate:</span>
            <NumberDragBox
              bind:value={settings.agent_turn_rate}
              min={0}
              max={360}
              step={1}
              precision={0}
              unit="°"
              on:change={async (e) => {
                try {
                  await invoke('update_simulation_setting', {
                    settingName: 'agent_turn_rate',
                    value: (e.detail * Math.PI) / 180, // Convert degrees to radians
                  });
                  await syncSettingsFromBackend();
                } catch (err) {
                  console.error('Failed to update turn rate:', err);
                }
              }}
            />
          </div>
          <div class="setting-item">
            <span class="setting-label">Jitter:</span>
            <NumberDragBox
              bind:value={settings.agent_jitter}
              min={0}
              max={5}
              step={0.01}
              precision={2}
              on:change={async (e) => {
                try {
                  await invoke('update_simulation_setting', {
                    settingName: 'agent_jitter',
                    value: e.detail,
                  });
                  await syncSettingsFromBackend();
                } catch (err) {
                  console.error('Failed to update agent jitter:', err);
                }
              }}
            />
          </div>
          <div class="setting-item">
            <span class="setting-label">Sensor Angle:</span>
            <NumberDragBox
              bind:value={settings.agent_sensor_angle}
              min={0}
              max={180}
              step={1}
              precision={0}
              unit="°"
              on:change={async (e) => {
                try {
                  await invoke('update_simulation_setting', {
                    settingName: 'agent_sensor_angle',
                    value: (e.detail * Math.PI) / 180, // Convert degrees to radians
                  });
                  await syncSettingsFromBackend();
                } catch (err) {
                  console.error('Failed to update sensor angle:', err);
                }
              }}
            />
          </div>
          <div class="setting-item">
            <span class="setting-label">Sensor Distance:</span>
            <NumberDragBox
              bind:value={settings.agent_sensor_distance}
              min={0}
              max={500}
              step={1}
              precision={0}
              on:change={async (e) => {
                try {
                  await invoke('update_simulation_setting', {
                    settingName: 'agent_sensor_distance',
                    value: e.detail,
                  });
                  await syncSettingsFromBackend();
                } catch (err) {
                  console.error('Failed to update sensor distance:', err);
                }
              }}
            />
          </div>
        </div>
      </div>

      <!-- Gradient Settings -->
      <div class="settings-section">
        <h3 class="section-header">Gradient</h3>
        <div class="settings-grid">
          <div class="setting-item">
            <span class="setting-label">Gradient Type:</span>
            <select
              id="gradientType"
              bind:value={settings.gradient_type}
              on:change={handleGradientType}
            >
              <option value="disabled">Disabled</option>
              <option value="radial">Radial</option>
              <option value="linear">Linear</option>
              <option value="spiral">Spiral</option>
            </select>
          </div>
          {#if settings.gradient_type !== 'disabled'}
            <div class="setting-item">
              <span class="setting-label">Center X:</span>
              <input
                type="number"
                id="gradientCenterX"
                min="0"
                max="100"
                step="1"
                bind:value={gradient_center_x_percent}
                on:change={(e: Event) => {
                  const value = parseFloat((e.target as HTMLInputElement).value);
                  updateGradientCenterX(value);
                }}
              />
            </div>
            <div class="setting-item">
              <span class="setting-label">Center Y:</span>
              <input
                type="number"
                id="gradientCenterY"
                min="0"
                max="100"
                step="1"
                bind:value={gradient_center_y_percent}
                on:change={(e: Event) => {
                  const value = parseFloat((e.target as HTMLInputElement).value);
                  updateGradientCenterY(value);
                }}
              />
            </div>
            <div class="setting-item">
              <span class="setting-label">Size:</span>
              <NumberDragBox
                bind:value={settings.gradient_size}
                min={0.1}
                max={2}
                step={0.01}
                precision={2}
                on:change={async (e) => {
                  try {
                    await invoke('update_simulation_setting', {
                      settingName: 'gradient_size',
                      value: e.detail,
                    });
                  } catch (err) {
                    console.error('Failed to update gradient size:', err);
                  }
                }}
              />
            </div>
            <div class="setting-item">
              <span class="setting-label">Angle:</span>
              <NumberDragBox
                bind:value={settings.gradient_angle}
                min={0}
                max={360}
                step={1}
                precision={0}
                unit="°"
                on:change={async (e) => {
                  try {
                    await invoke('update_simulation_setting', {
                      settingName: 'gradient_angle',
                      value: e.detail,
                    });
                  } catch (err) {
                    console.error('Failed to update gradient angle:', err);
                  }
                }}
              />
            </div>
          {/if}
        </div>
      </div>
    </fieldset>
  </form>
</SimulationLayout>
=======
  /* Custom loading screen styling - override for black background */
  .loading-overlay {
    background: black;
  }

  .loading-spinner {
    width: 40px;
    height: 40px;
    border: 4px solid rgba(255, 255, 255, 0.3);
    border-top: 4px solid #646cff;
  }
</style>
>>>>>>> 43480162
<|MERGE_RESOLUTION|>--- conflicted
+++ resolved
@@ -1,519 +1,3 @@
-<<<<<<< HEAD
-=======
-<div class="simulation-container">
-  <!-- Mouse interaction overlay -->
-  <div
-    class="mouse-overlay"
-    on:mousedown={handleMouseEvent}
-    on:mousemove={handleMouseEvent}
-    on:mouseup={handleMouseEvent}
-    on:mouseleave={handleMouseEvent}
-    on:contextmenu={handleMouseEvent}
-    on:wheel={handleMouseEvent}
-    role="button"
-    tabindex="0"
-  ></div>
-
-  <!-- Loading Screen -->
-  {#if loading}
-    <div class="loading-overlay">
-      <div class="loading-content">
-        <div class="loading-spinner"></div>
-        <h2>Starting Simulation...</h2>
-        <p>Initializing GPU resources and agents</p>
-      </div>
-    </div>
-  {/if}
-
-  <SimulationControlBar
-    {running}
-    {loading}
-    {showUI}
-    {currentFps}
-    simulationName="Slime Mold"
-    {controlsVisible}
-    on:back={returnToMenu}
-    on:toggleUI={toggleBackendGui}
-    on:pause={stopSimulation}
-    on:resume={resumeSimulation}
-    on:userInteraction={handleUserInteraction}
-  />
-
-  <SimulationMenuContainer position={menuPosition} {showUI}>
-    <form on:submit|preventDefault>
-      <!-- 2. Preset Controls -->
-      <fieldset>
-        <legend>Presets</legend>
-        <div class="control-group">
-          <Selector
-            options={available_presets}
-            bind:value={current_preset}
-            label="Current Preset"
-            placeholder="Select preset..."
-            on:change={({ detail }) => updatePreset(detail.value)}
-          />
-        </div>
-        <div class="control-group preset-actions">
-          <button type="button" on:click={() => (show_save_preset_dialog = true)}>
-            💾 Save Current
-          </button>
-          <!-- TODO: Implement preset deletion -->
-          <!-- <button 
-            type="button"
-            on:click={deletePreset}
-          >
-            🗑 Delete
-          </button> -->
-        </div>
-        {#if show_save_preset_dialog}
-          <SavePresetDialog
-            bind:presetName={new_preset_name}
-            on:save={({ detail }) => savePreset(detail.name)}
-            on:close={() => (show_save_preset_dialog = false)}
-          />
-        {/if}
-      </fieldset>
-
-      <!-- Display Settings -->
-      <fieldset>
-        <legend>Display Settings</legend>
-        <div class="control-group">
-          <label for="lutSelector">Color Scheme</label>
-          <LutSelector
-            {available_luts}
-            current_lut={lut_name}
-            reversed={lut_reversed}
-            on:select={({ detail }) => updateLutName(detail.name)}
-            on:reverse={() => updateLutReversed()}
-          />
-        </div>
-      </fieldset>
-
-      <!-- Controls -->
-      <fieldset>
-        <legend>Controls</legend>
-        <div class="interaction-controls-grid">
-          <div class="interaction-help">
-            <div class="control-group">
-              <span>🖱️ Left click: Attract agents | Right click: Repel agents</span>
-            </div>
-            <div class="control-group">
-              <button type="button" on:click={() => dispatch('navigate', 'how-to-play')}>
-                📖 Camera Controls
-              </button>
-            </div>
-          </div>
-          <div class="cursor-settings">
-            <div class="cursor-settings-header">
-              <span>🎯 Cursor Settings</span>
-            </div>
-            <CursorConfig
-              {cursorSize}
-              {cursorStrength}
-              sizeMin={10}
-              sizeMax={500}
-              sizeStep={5}
-              strengthMin={0}
-              strengthMax={50}
-              strengthStep={0.5}
-              sizePrecision={0}
-              strengthPrecision={1}
-              on:sizechange={(e) => updateCursorSize(e.detail)}
-              on:strengthchange={(e) => updateCursorStrength(e.detail)}
-            />
-          </div>
-        </div>
-      </fieldset>
-
-      <!-- Combined Settings -->
-      <fieldset>
-        <legend>Settings</legend>
-
-        <!-- General Settings -->
-        <div class="settings-section">
-          <div class="control-group">
-            <button
-              type="button"
-              on:click={async () => {
-                try {
-                  await invoke('randomize_settings');
-                  await syncSettingsFromBackend(); // Sync UI with new random settings
-                  console.log('Settings randomized successfully');
-                } catch (e) {
-                  console.error('Failed to randomize settings:', e);
-                }
-              }}>🎲 Randomize Settings</button
-            >
-            <button
-              type="button"
-              on:click={async () => {
-                try {
-                  await invoke('reset_trails');
-                  console.log('Trails reset successfully');
-                } catch (e) {
-                  console.error('Failed to reset trails:', e);
-                }
-              }}>🧹 Clear Trails</button
-            >
-          </div>
-          <div class="control-group">
-            <label for="positionGenerator" class="visually-hidden">Agent Position Generator</label>
-            <ButtonSelect
-              bind:value={position_generator}
-              options={[
-                { value: 'Random', label: 'Random', buttonAction: 'randomize' },
-                { value: 'Center', label: 'Center', buttonAction: 'randomize' },
-                { value: 'UniformCircle', label: 'Uniform Circle', buttonAction: 'randomize' },
-                { value: 'CenteredCircle', label: 'Centered Circle', buttonAction: 'randomize' },
-                { value: 'Ring', label: 'Ring', buttonAction: 'randomize' },
-                { value: 'Line', label: 'Line', buttonAction: 'randomize' },
-                { value: 'Spiral', label: 'Spiral', buttonAction: 'randomize' },
-              ]}
-              buttonText="Reset Agents"
-              placeholder="Select position generator..."
-              on:change={async (e) => {
-                try {
-                  await invoke('update_simulation_setting', {
-                    settingName: 'position_generator',
-                    value: e.detail.value,
-                  });
-                  await syncSettingsFromBackend();
-                } catch (err) {
-                  console.error('Failed to update position generator:', err);
-                }
-              }}
-              on:buttonclick={async () => {
-                try {
-                  await invoke('reset_agents');
-                  await invoke('reset_trails'); // Also reset trails to make agent redistribution visible
-                  console.log('Agents randomized via ButtonSelect');
-                } catch (err) {
-                  console.error('Failed to randomize agents:', err);
-                }
-              }}
-            />
-          </div>
-        </div>
-
-        <!-- Pheromone Settings -->
-        <div class="settings-section">
-          <h3 class="section-header">Pheromone</h3>
-          <div class="settings-grid">
-            <div class="setting-item">
-              <span class="setting-label">Decay Rate:</span>
-              <NumberDragBox
-                bind:value={settings.pheromone_decay_rate}
-                min={0}
-                max={10000}
-                step={1}
-                precision={2}
-                unit="%"
-                on:change={async (e) => {
-                  try {
-                    await invoke('update_simulation_setting', {
-                      settingName: 'pheromone_decay_rate',
-                      value: e.detail,
-                    });
-                  } catch (err) {
-                    console.error('Failed to update pheromone decay rate:', err);
-                  }
-                }}
-              />
-            </div>
-            <div class="setting-item">
-              <span class="setting-label">Deposition Rate:</span>
-              <NumberDragBox
-                bind:value={settings.pheromone_deposition_rate}
-                min={0}
-                max={100}
-                step={1}
-                precision={2}
-                unit="%"
-                on:change={async (e) => {
-                  try {
-                    await invoke('update_simulation_setting', {
-                      settingName: 'pheromone_deposition_rate',
-                      value: e.detail,
-                    });
-                  } catch (err) {
-                    console.error('Failed to update pheromone deposition rate:', err);
-                  }
-                }}
-              />
-            </div>
-            <div class="setting-item">
-              <span class="setting-label">Diffusion Rate:</span>
-              <NumberDragBox
-                bind:value={settings.pheromone_diffusion_rate}
-                min={0}
-                max={100}
-                step={1}
-                precision={2}
-                unit="%"
-                on:change={async (e) => {
-                  try {
-                    await invoke('update_simulation_setting', {
-                      settingName: 'pheromone_diffusion_rate',
-                      value: e.detail,
-                    });
-                  } catch (err) {
-                    console.error('Failed to update pheromone diffusion rate:', err);
-                  }
-                }}
-              />
-            </div>
-          </div>
-        </div>
-
-        <!-- Agent Settings -->
-        <div class="settings-section">
-          <h3 class="section-header">Agent</h3>
-          <div class="settings-grid">
-            <div class="setting-item">
-              <span class="setting-label">Agent Count (millions):</span>
-              <AgentCountInput
-                value={agent_count_millions}
-                min={0}
-                max={100}
-                on:update={async (e) => {
-                  try {
-                    await updateAgentCount(e.detail);
-                    console.log(`Agent count updated to ${e.detail} million`);
-                  } catch (err) {
-                    console.error('Failed to update agent count:', err);
-                  }
-                }}
-              />
-            </div>
-            <div class="setting-item">
-              <span class="setting-label">Min Speed:</span>
-              <NumberDragBox
-                bind:value={settings.agent_speed_min}
-                min={0}
-                max={500}
-                step={10}
-                precision={1}
-                on:change={async (e) => {
-                  try {
-                    await invoke('update_simulation_setting', {
-                      settingName: 'agent_speed_min',
-                      value: e.detail,
-                    });
-                    await syncSettingsFromBackend();
-                  } catch (err) {
-                    console.error('Failed to update min speed:', err);
-                  }
-                }}
-              />
-            </div>
-            <div class="setting-item">
-              <span class="setting-label">Max Speed:</span>
-              <NumberDragBox
-                bind:value={settings.agent_speed_max}
-                min={0}
-                max={500}
-                step={10}
-                precision={1}
-                on:change={async (e) => {
-                  try {
-                    await invoke('update_simulation_setting', {
-                      settingName: 'agent_speed_max',
-                      value: e.detail,
-                    });
-                    await syncSettingsFromBackend();
-                  } catch (err) {
-                    console.error('Failed to update max speed:', err);
-                  }
-                }}
-              />
-            </div>
-            <div class="setting-item">
-              <span class="setting-label">Turn Rate:</span>
-              <NumberDragBox
-                bind:value={settings.agent_turn_rate}
-                min={0}
-                max={360}
-                step={1}
-                precision={0}
-                unit="°"
-                on:change={async (e) => {
-                  try {
-                    await invoke('update_simulation_setting', {
-                      settingName: 'agent_turn_rate',
-                      value: (e.detail * Math.PI) / 180, // Convert degrees to radians
-                    });
-                    await syncSettingsFromBackend();
-                  } catch (err) {
-                    console.error('Failed to update turn rate:', err);
-                  }
-                }}
-              />
-            </div>
-            <div class="setting-item">
-              <span class="setting-label">Jitter:</span>
-              <NumberDragBox
-                bind:value={settings.agent_jitter}
-                min={0}
-                max={5}
-                step={0.01}
-                precision={2}
-                on:change={async (e) => {
-                  try {
-                    await invoke('update_simulation_setting', {
-                      settingName: 'agent_jitter',
-                      value: e.detail,
-                    });
-                    await syncSettingsFromBackend();
-                  } catch (err) {
-                    console.error('Failed to update agent jitter:', err);
-                  }
-                }}
-              />
-            </div>
-            <div class="setting-item">
-              <span class="setting-label">Sensor Angle:</span>
-              <NumberDragBox
-                bind:value={settings.agent_sensor_angle}
-                min={0}
-                max={180}
-                step={1}
-                precision={0}
-                unit="°"
-                on:change={async (e) => {
-                  try {
-                    await invoke('update_simulation_setting', {
-                      settingName: 'agent_sensor_angle',
-                      value: (e.detail * Math.PI) / 180, // Convert degrees to radians
-                    });
-                    await syncSettingsFromBackend();
-                  } catch (err) {
-                    console.error('Failed to update sensor angle:', err);
-                  }
-                }}
-              />
-            </div>
-            <div class="setting-item">
-              <span class="setting-label">Sensor Distance:</span>
-              <NumberDragBox
-                bind:value={settings.agent_sensor_distance}
-                min={0}
-                max={500}
-                step={1}
-                precision={0}
-                on:change={async (e) => {
-                  try {
-                    await invoke('update_simulation_setting', {
-                      settingName: 'agent_sensor_distance',
-                      value: e.detail,
-                    });
-                    await syncSettingsFromBackend();
-                  } catch (err) {
-                    console.error('Failed to update sensor distance:', err);
-                  }
-                }}
-              />
-            </div>
-          </div>
-        </div>
-
-        <!-- Gradient Settings -->
-        <div class="settings-section">
-          <h3 class="section-header">Gradient</h3>
-          <div class="settings-grid">
-            <div class="setting-item">
-              <span class="setting-label">Gradient Type:</span>
-              <select
-                id="gradientType"
-                bind:value={settings.gradient_type}
-                on:change={handleGradientType}
-              >
-                <option value="disabled">Disabled</option>
-                <option value="radial">Radial</option>
-                <option value="linear">Linear</option>
-                <option value="spiral">Spiral</option>
-              </select>
-            </div>
-            {#if settings.gradient_type !== 'disabled'}
-              <div class="setting-item">
-                <span class="setting-label">Center X:</span>
-                <input
-                  type="number"
-                  id="gradientCenterX"
-                  min="0"
-                  max="100"
-                  step="1"
-                  bind:value={gradient_center_x_percent}
-                  on:change={(e: Event) => {
-                    const value = parseFloat((e.target as HTMLInputElement).value);
-                    updateGradientCenterX(value);
-                  }}
-                />
-              </div>
-              <div class="setting-item">
-                <span class="setting-label">Center Y:</span>
-                <input
-                  type="number"
-                  id="gradientCenterY"
-                  min="0"
-                  max="100"
-                  step="1"
-                  bind:value={gradient_center_y_percent}
-                  on:change={(e: Event) => {
-                    const value = parseFloat((e.target as HTMLInputElement).value);
-                    updateGradientCenterY(value);
-                  }}
-                />
-              </div>
-              <div class="setting-item">
-                <span class="setting-label">Size:</span>
-                <NumberDragBox
-                  bind:value={settings.gradient_size}
-                  min={0.1}
-                  max={2}
-                  step={0.01}
-                  precision={2}
-                  on:change={async (e) => {
-                    try {
-                      await invoke('update_simulation_setting', {
-                        settingName: 'gradient_size',
-                        value: e.detail,
-                      });
-                    } catch (err) {
-                      console.error('Failed to update gradient size:', err);
-                    }
-                  }}
-                />
-              </div>
-              <div class="setting-item">
-                <span class="setting-label">Angle:</span>
-                <NumberDragBox
-                  bind:value={settings.gradient_angle}
-                  min={0}
-                  max={360}
-                  step={1}
-                  precision={0}
-                  unit="°"
-                  on:change={async (e) => {
-                    try {
-                      await invoke('update_simulation_setting', {
-                        settingName: 'gradient_angle',
-                        value: e.detail,
-                      });
-                    } catch (err) {
-                      console.error('Failed to update gradient angle:', err);
-                    }
-                  }}
-                />
-              </div>
-            {/if}
-          </div>
-        </div>
-      </fieldset>
-    </form>
-  </SimulationMenuContainer>
-</div>
-
->>>>>>> 43480162
 <script lang="ts">
   import { createEventDispatcher, onMount, onDestroy } from 'svelte';
   import { invoke } from '@tauri-apps/api/core';
@@ -526,6 +10,7 @@
   import SimulationLayout from './components/shared/SimulationLayout.svelte';
   import Selector from './components/inputs/Selector.svelte';
   import SavePresetDialog from './components/shared/SavePresetDialog.svelte';
+  import CameraControls from './components/shared/CameraControls.svelte';
   import './shared-theme.css';
 
   const dispatch = createEventDispatcher();
@@ -599,8 +84,7 @@
   let unlistenFps: (() => void) | null = null;
 
   // Camera controls
-  let pressedKeys = new Set<string>();
-  let animationFrameId: number | null = null;
+
   let isMousePressed = false;
   let currentMouseButton = 0;
 
@@ -616,11 +100,11 @@
   async function toggleBackendGui() {
     try {
       await invoke('toggle_gui');
-      
+
       // Get the current GUI state
       const visible = await invoke('get_gui_state') as boolean;
       showUI = visible;
-      
+
       // Handle auto-hide when UI is hidden
       if (!showUI) {
         showControls();
@@ -841,99 +325,6 @@
     }
   }
 
-<<<<<<< HEAD
-=======
-
-
-  let running = false;
-  let loading = false;
-
-  // FPS tracking (now received from backend)
-  let currentFps = 0;
-
-  // UI visibility toggle
-  let showUI = true;
-
-  // Auto-hide functionality for controls when UI is hidden
-  let controlsVisible = true;
-  let hideTimeout: number | null = null;
-
-  // Cursor hiding functionality
-  let cursorHidden = false;
-  let cursorHideTimeout: number | null = null;
-
-  async function startSimulation() {
-    if (running || loading) return;
-
-    loading = true;
-
-    try {
-      await invoke('start_slime_mold_simulation');
-      loading = false;
-      running = true;
-
-      // Backend now handles the render loop, we just track state
-      currentFps = 0;
-    } catch (e) {
-      console.error('Failed to start simulation:', e);
-      loading = false;
-      running = false;
-    }
-  }
-
-  async function resumeSimulation() {
-    if (running || loading) return;
-
-    try {
-      // Just restart the render loop without recreating the simulation
-      await invoke('resume_simulation');
-      running = true;
-      currentFps = 0;
-    } catch (e) {
-      console.error('Failed to resume simulation:', e);
-    }
-  }
-
-  async function stopSimulation() {
-    running = false;
-
-    try {
-      // Just pause the render loop, don't destroy simulation
-      await invoke('pause_simulation');
-
-      // Reset FPS
-      currentFps = 0;
-
-      // Immediately render a frame to show the triangle instead of last simulation frame
-      await invoke('render_frame');
-    } catch (e) {
-      console.error('Failed to stop simulation:', e);
-    }
-  }
-
-  async function destroySimulation() {
-    running = false;
-
-    try {
-      // Actually destroy the simulation completely
-      await invoke('destroy_simulation');
-
-      // Reset FPS
-      currentFps = 0;
-
-      // Render a frame to show the triangle
-      await invoke('render_frame');
-    } catch (e) {
-      console.error('Failed to destroy simulation:', e);
-    }
-  }
-
-  async function returnToMenu() {
-    await destroySimulation();
-    dispatch('back');
-  }
-
->>>>>>> 43480162
   // Load available presets from backend
   async function loadAvailablePresets() {
     try {
@@ -1069,14 +460,7 @@
   onMount(async () => {
     // Set up event listeners BEFORE starting simulation to avoid race conditions
 
-    // Set up keyboard listeners for camera control
-    document.addEventListener('keydown', handleKeyDown);
-    document.addEventListener('keyup', handleKeyUp);
-
-    // Start camera update loop immediately so camera controls work even when paused
-    if (animationFrameId === null) {
-      animationFrameId = requestAnimationFrame(updateCamera);
-    }
+
 
     // Add event listeners for auto-hide functionality
     const events = ['mousedown', 'mousemove', 'keydown', 'wheel', 'touchstart'];
@@ -1113,9 +497,7 @@
       unlistenFps();
     }
 
-    // Remove keyboard event listeners
-    document.removeEventListener('keydown', handleKeyDown);
-    document.removeEventListener('keyup', handleKeyUp);
+
 
     // Remove auto-hide event listeners
     const events = ['mousedown', 'mousemove', 'keydown', 'wheel', 'touchstart'];
@@ -1130,11 +512,7 @@
     stopCursorHideTimer();
     showCursor();
 
-    // Stop camera update loop
-    if (animationFrameId !== null) {
-      cancelAnimationFrame(animationFrameId);
-      animationFrameId = null;
-    }
+
   });
 
   async function updateLutName(value: string) {
@@ -1146,299 +524,7 @@
     }
   }
 
-  // Camera control functions
-  function handleKeyDown(event: KeyboardEvent) {
-    // Check if user is focused on a form element - if so, don't process camera controls
-    const activeElement = document.activeElement;
-    if (activeElement && (
-      activeElement.tagName === 'INPUT' ||
-      activeElement.tagName === 'TEXTAREA' ||
-      activeElement.tagName === 'SELECT' ||
-      (activeElement as HTMLElement).contentEditable === 'true'
-    )) {
-      return; // Let the form element handle the keyboard input
-    }
-
-<<<<<<< HEAD
-    if (event.key === '/') {
-      event.preventDefault();
-      toggleBackendGui();
-      return;
-=======
-  // Keyboard event handler
-  function handleKeydown(event: KeyboardEvent) {
-    // Check if the focused element is an input field
-    const activeElement = document.activeElement;
-    const isInputFocused = activeElement && (
-      activeElement.tagName === 'INPUT' ||
-      activeElement.tagName === 'TEXTAREA' ||
-      activeElement.tagName === 'SELECT' ||
-      (activeElement as HTMLElement).contentEditable === 'true'
-    );
-
-    if (event.key === '/') {
-      event.preventDefault();
-      toggleBackendGui();
-    } else if (event.key === 'r' || event.key === 'R') {
-      event.preventDefault();
-      randomizeSimulation();
-    } else {
-      // Camera controls - don't handle when an input is focused
-      const cameraKeys = [
-        'w',
-        'a',
-        's',
-        'd',
-        'arrowup',
-        'arrowdown',
-        'arrowleft',
-        'arrowright',
-        'q',
-        'e',
-        'c',
-      ];
-      if (cameraKeys.includes(event.key.toLowerCase()) && !isInputFocused) {
-        event.preventDefault();
-        pressedKeys.add(event.key.toLowerCase());
-      }
->>>>>>> 43480162
-    }
-
-    // Handle camera controls - allow camera controls even when simulation is paused
-    const cameraKeys = [
-      'w',
-      'a',
-      's',
-      'd',
-      'arrowup',
-      'arrowdown',
-      'arrowleft',
-      'arrowright',
-      'q',
-      'e',
-      'c',
-    ];
-    if (cameraKeys.includes(event.key.toLowerCase())) {
-      event.preventDefault();
-      pressedKeys.add(event.key.toLowerCase());
-    }
-  }
-
-  function handleKeyUp(event: KeyboardEvent) {
-    const cameraKeys = [
-      'w',
-      'a',
-      's',
-      'd',
-      'arrowup',
-      'arrowdown',
-      'arrowleft',
-      'arrowright',
-      'q',
-      'e',
-      'c',
-    ];
-    if (cameraKeys.includes(event.key.toLowerCase())) {
-      pressedKeys.delete(event.key.toLowerCase());
-    }
-  }
-
-  async function panCamera(deltaX: number, deltaY: number) {
-    try {
-      await invoke('pan_camera', { deltaX, deltaY });
-    } catch (e) {
-      console.error('Failed to pan camera:', e);
-    }
-  }
-
-  async function zoomCamera(delta: number) {
-    try {
-      await invoke('zoom_camera', { delta });
-    } catch (e) {
-      console.error('Failed to zoom camera:', e);
-    }
-  }
-
-  async function resetCamera() {
-    try {
-      await invoke('reset_camera');
-    } catch (e) {
-      console.error('Failed to reset camera:', e);
-    }
-  }
-
-  // Camera update loop for smooth movement - runs continuously even when paused
-  function updateCamera() {
-    // Allow camera movement even when simulation is paused
-    const panAmount = 0.1;
-    let moved = false;
-    let deltaX = 0;
-    let deltaY = 0;
-
-    if (pressedKeys.has('w') || pressedKeys.has('arrowup')) {
-      deltaY += panAmount;
-      moved = true;
-    }
-    if (pressedKeys.has('s') || pressedKeys.has('arrowdown')) {
-      deltaY -= panAmount;
-      moved = true;
-    }
-    if (pressedKeys.has('a') || pressedKeys.has('arrowleft')) {
-      deltaX -= panAmount;
-      moved = true;
-    }
-    if (pressedKeys.has('d') || pressedKeys.has('arrowright')) {
-      deltaX += panAmount;
-      moved = true;
-    }
-
-    // Apply combined movement if any keys are pressed
-    if (moved) {
-      panCamera(deltaX, deltaY);
-    }
-
-    if (pressedKeys.has('q')) {
-<<<<<<< HEAD
-      zoomCamera(-0.05);
-      moved = true;
-    }
-    if (pressedKeys.has('e')) {
-      zoomCamera(0.05);
-      moved = true;
-    }
-    if (pressedKeys.has('c')) {
-      resetCamera();
-      moved = true;
-    }
-=======
-      zoomCamera(-0.2);
-    }
-    if (pressedKeys.has('e')) {
-      zoomCamera(0.2);
-    }
-    if (pressedKeys.has('c') || pressedKeys.has('C')) {
-      resetCamera();
-    }
-
-    animationFrameId = requestAnimationFrame(updateCamera);
-  }
-
-  // Mouse event handler for camera controls and UI interaction
-  let isMousePressed = false;
-  let currentMouseButton = 0;
-
-  async function handleMouseEvent(event: MouseEvent | WheelEvent) {
-    const isWheelEvent = event instanceof WheelEvent;
-    const isMouseEvent = event instanceof MouseEvent;
-
-    // Prevent default for all events
-    event.preventDefault();
-
-    // Get cursor position
-    const cursorX = event.clientX;
-    const cursorY = event.clientY;
-
-    // Convert CSS pixels to physical pixels for backend
-    const devicePixelRatio = window.devicePixelRatio || 1;
-    const physicalCursorX = cursorX * devicePixelRatio;
-    const physicalCursorY = cursorY * devicePixelRatio;
-
-    // Handle wheel events (zoom) - allow even when paused
-    if (isWheelEvent) {
-      const wheelEvent = event as WheelEvent;
-
-      // Normalize wheel delta for smoother zooming
-      const normalizedDelta = wheelEvent.deltaY * 0.01;
-
-      // Zoom towards cursor position
-      await zoomCameraToCursor(normalizedDelta, physicalCursorX, physicalCursorY);
-    }
-
-    // Handle mouse events (currently just for camera, could be extended for slime mold interaction)
-    if (isMouseEvent) {
-      const mouseEvent = event as MouseEvent;
-
-      // Handle mouse down (start of drag) - could be used for slime mold interaction
-      if (mouseEvent.type === 'mousedown') {
-        isMousePressed = true;
-        currentMouseButton = mouseEvent.button;
-        try {
-          await invoke('handle_mouse_interaction_screen', {
-            screenX: physicalCursorX,
-            screenY: physicalCursorY,
-            mouseButton: mouseEvent.button,
-          });
-        } catch (e) {
-          console.error('Failed to handle mouse interaction:', e);
-        }
-      } else if (mouseEvent.type === 'mousemove' && isMousePressed) {
-        try {
-          await invoke('handle_mouse_interaction_screen', {
-            screenX: physicalCursorX,
-            screenY: physicalCursorY,
-            mouseButton: currentMouseButton,
-          });
-        } catch (e) {
-          // Don't spam errors
-        }
-      } else if (mouseEvent.type === 'mouseup') {
-        isMousePressed = false;
-        try {
-          await invoke('handle_mouse_release', {
-            mouseButton: currentMouseButton,
-          });
-        } catch (e) {
-          // Don't spam errors
-        }
-      } else if (mouseEvent.type === 'mouseleave') {
-        isMousePressed = false;
-      } else if (mouseEvent.type === 'contextmenu') {
-        // Prevent right-click menu
-        event.preventDefault();
-      }
-    }
-  }
-
-  onMount(async () => {
-    // Load presets and LUTs first
-    await loadAvailablePresets();
-    await loadAvailableLuts();
-
-    // Add keyboard event listener
-    window.addEventListener('keydown', handleKeydown);
-    window.addEventListener('keyup', handleKeyup);
-
-    // Add event listeners for auto-hide functionality
-    const events = ['mousedown', 'mousemove', 'keydown', 'wheel', 'touchstart'];
-    events.forEach((event) => {
-      window.addEventListener(event, handleUserInteraction, { passive: true });
-    });
-
-    // Start camera update loop
-    animationFrameId = requestAnimationFrame(updateCamera);
-
-    // Listen for simulation initialization event
-    simulationInitializedUnlisten = await listen('simulation-initialized', async () => {
-      console.log('Simulation initialized, syncing settings and agent count...');
-      await syncSettingsFromBackend();
-      await syncAgentCountFromBackend();
-
-      // Apply the initial preset after simulation is initialized
-      if (available_presets.length > 0 && current_preset) {
-        try {
-          await invoke('apply_preset', { presetName: current_preset });
-          await syncSettingsFromBackend(); // Sync UI with preset settings
-          console.log(`Applied initial preset: ${current_preset}`);
-        } catch (e) {
-          console.error('Failed to apply initial preset:', e);
-        }
-      }
-    });
->>>>>>> 43480162
-
-    // Always schedule the next frame to keep the loop running
-    animationFrameId = requestAnimationFrame(updateCamera);
-  }
+
 
   async function handleMouseEvent(e: CustomEvent) {
     const event = e.detail as MouseEvent | WheelEvent;
@@ -1508,7 +594,7 @@
 
       // Stop cursor interaction when mouse is released
       try {
-        await invoke('handle_mouse_release');
+        await invoke('handle_mouse_release', { mouseButton: currentMouseButton });
       } catch (e) {
         console.error('Failed to stop mouse interaction:', e);
       }
@@ -1519,7 +605,6 @@
 <style>
   /* SlimeMold specific styles */
 
-<<<<<<< HEAD
   /* Custom dialog styling */
   .save-preset-dialog {
     position: fixed;
@@ -2195,17 +1280,9 @@
     </fieldset>
   </form>
 </SimulationLayout>
-=======
-  /* Custom loading screen styling - override for black background */
-  .loading-overlay {
-    background: black;
-  }
-
-  .loading-spinner {
-    width: 40px;
-    height: 40px;
-    border: 4px solid rgba(255, 255, 255, 0.3);
-    border-top: 4px solid #646cff;
-  }
-</style>
->>>>>>> 43480162
+
+<!-- Shared camera controls component -->
+<CameraControls 
+  enabled={true} 
+  on:toggleGui={toggleBackendGui}
+/>