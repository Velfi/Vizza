--- conflicted
+++ resolved
@@ -14,7 +14,7 @@
   on:mouseEvent={handleMouseEvent}
 >
 
-  
+
   <form on:submit|preventDefault>
     <!-- Preset Controls -->
     <fieldset>
@@ -203,6 +203,12 @@
     />
   {/if}
 
+  <!-- Shared camera controls component -->
+  <CameraControls 
+    enabled={true} 
+    on:toggleGui={toggleBackendGui}
+  />
+
 <script lang="ts">
   import { createEventDispatcher, onMount, onDestroy } from 'svelte';
   import { invoke } from '@tauri-apps/api/core';
@@ -210,12 +216,10 @@
   import CursorConfig from './components/shared/CursorConfig.svelte';
   import SimulationLayout from './components/shared/SimulationLayout.svelte';
   import Selector from './components/inputs/Selector.svelte';
-<<<<<<< HEAD
   import LutSelector from './components/shared/LutSelector.svelte';
   import GrayScottDiagram from './components/gray-scott/GrayScottDiagram.svelte';
-=======
   import SavePresetDialog from './components/shared/SavePresetDialog.svelte';
->>>>>>> 43480162
+  import CameraControls from './components/shared/CameraControls.svelte';
   import './shared-theme.css';
 
   const dispatch = createEventDispatcher();
@@ -457,130 +461,7 @@
   let simulationResumedUnlisten: (() => void) | null = null;
   let fpsUpdateUnlisten: (() => void) | null = null;
 
-  // Camera control state
-  let pressedKeys = new Set<string>();
-  let animationFrameId: number | null = null;
-
-  function handleKeydown(event: KeyboardEvent) {
-<<<<<<< HEAD
-    // Check if user is focused on a form element - if so, don't process camera controls
-    const activeElement = document.activeElement;
-    if (activeElement && (
-=======
-    // Check if the focused element is an input field
-    const activeElement = document.activeElement;
-    const isInputFocused = activeElement && (
->>>>>>> 43480162
-      activeElement.tagName === 'INPUT' ||
-      activeElement.tagName === 'TEXTAREA' ||
-      activeElement.tagName === 'SELECT' ||
-      (activeElement as HTMLElement).contentEditable === 'true'
-<<<<<<< HEAD
-    )) {
-      return; // Let the form element handle the keyboard input
-    }
-=======
-    );
->>>>>>> 43480162
-
-    if (event.key === '/') {
-      event.preventDefault();
-      toggleBackendGui();
-    } else if (event.key === 'r' || event.key === 'R') {
-      event.preventDefault();
-      randomizeSimulation();
-    } else {
-      // Allow camera controls even when simulation is paused
-      // But don't handle camera controls when an input is focused
-      const cameraKeys = [
-        'w',
-        'a',
-        's',
-        'd',
-        'arrowup',
-        'arrowdown',
-        'arrowleft',
-        'arrowright',
-        'q',
-        'e',
-        'c',
-      ];
-      if (cameraKeys.includes(event.key.toLowerCase()) && !isInputFocused) {
-        event.preventDefault();
-        pressedKeys.add(event.key.toLowerCase());
-      }
-    }
-  }
-
-  function handleKeyup(event: KeyboardEvent) {
-    const cameraKeys = [
-      'w',
-      'a',
-      's',
-      'd',
-      'arrowup',
-      'arrowdown',
-      'arrowleft',
-      'arrowright',
-      'q',
-      'e',
-      'c',
-    ];
-    if (cameraKeys.includes(event.key.toLowerCase())) {
-      pressedKeys.delete(event.key.toLowerCase());
-    }
-  }
-
-  // Add animation frame loop for smooth camera movement
-  function updateCamera() {
-    // Allow camera movement even when simulation is paused
-    const panAmount = 0.1;
-    let moved = false;
-    let deltaX = 0;
-    let deltaY = 0;
-
-    if (pressedKeys.has('w') || pressedKeys.has('arrowup')) {
-      deltaY += panAmount;
-      moved = true;
-    }
-    if (pressedKeys.has('s') || pressedKeys.has('arrowdown')) {
-      deltaY -= panAmount;
-      moved = true;
-    }
-    if (pressedKeys.has('a') || pressedKeys.has('arrowleft')) {
-      deltaX -= panAmount;
-      moved = true;
-    }
-    if (pressedKeys.has('d') || pressedKeys.has('arrowright')) {
-      deltaX += panAmount;
-      moved = true;
-    }
-
-    // Apply combined movement if any keys are pressed
-    if (moved) {
-      console.log('Panning camera:', { deltaX, deltaY });
-      panCamera(deltaX, deltaY);
-    }
-
-    if (pressedKeys.has('q')) {
-      console.log('Zooming out');
-      zoomCamera(-0.2);
-      moved = true;
-    }
-    if (pressedKeys.has('e')) {
-      console.log('Zooming in');
-      zoomCamera(0.2);
-      moved = true;
-    }
-    if (pressedKeys.has('c') || pressedKeys.has('C')) {
-      console.log('Resetting camera');
-      resetCamera();
-      moved = true;
-    }
-
-    // Always schedule the next frame to keep the loop running
-    animationFrameId = requestAnimationFrame(updateCamera);
-  }
+
 
   async function randomizeSimulation() {
     try {
@@ -656,7 +537,7 @@
   // Mouse event handling for camera controls and simulation interaction
   async function handleMouseEvent(e: CustomEvent) {
     const event = e.detail as MouseEvent | WheelEvent;
-    
+
     if (event.type === 'wheel') {
       const wheelEvent = event as WheelEvent;
       wheelEvent.preventDefault();
@@ -699,7 +580,7 @@
       }
     } else if (event.type === 'mousemove') {
       const mouseEvent = event as MouseEvent;
-      
+
       // Convert screen coordinates to physical coordinates
       const devicePixelRatio = window.devicePixelRatio || 1;
       const physicalCursorX = mouseEvent.clientX * devicePixelRatio;
@@ -734,7 +615,7 @@
 
       // Stop cursor interaction when mouse is released
       try {
-        await invoke('handle_mouse_release');
+        await invoke('handle_mouse_release', { mouseButton: currentMouseButton });
       } catch (e) {
         console.error('Failed to stop Gray-Scott mouse interaction:', e);
       }
@@ -844,9 +725,7 @@
   }
 
   onMount(() => {
-    // Add keyboard event listeners
-    window.addEventListener('keydown', handleKeydown);
-    window.addEventListener('keyup', handleKeyup);
+
 
     // Add event listeners for auto-hide functionality
     const events = ['mousedown', 'mousemove', 'keydown', 'wheel', 'touchstart'];
@@ -854,10 +733,7 @@
       window.addEventListener(event, handleUserInteraction, { passive: true });
     });
 
-    // Start camera update loop immediately so camera controls work even when paused
-    if (animationFrameId === null) {
-      animationFrameId = requestAnimationFrame(updateCamera);
-    }
+
 
     // Listen for simulation initialization event
     listen('simulation-initialized', async () => {
@@ -920,8 +796,7 @@
 
   onDestroy(() => {
     // Remove keyboard event listeners
-    window.removeEventListener('keydown', handleKeydown);
-    window.removeEventListener('keyup', handleKeyup);
+
 
     // Remove auto-hide event listeners
     const events = ['mousedown', 'mousemove', 'keydown', 'wheel', 'touchstart'];
@@ -937,10 +812,7 @@
     showCursor();
 
     // Cancel animation frame
-    if (animationFrameId !== null) {
-      cancelAnimationFrame(animationFrameId);
-      animationFrameId = null;
-    }
+
 
     if (simulationInitializedUnlisten) {
       simulationInitializedUnlisten();
